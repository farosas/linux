--- conflicted
+++ resolved
@@ -395,10 +395,7 @@
 		goto cmd;
 
 	/* allocate a physically contiguous buffer to store the CSR blob */
-<<<<<<< HEAD
-=======
 	input_address = (void __user *)input.address;
->>>>>>> 84569f32
 	if (input.length > SEV_FW_BLOB_MAX_SIZE) {
 		ret = -EFAULT;
 		goto e_free;
@@ -637,11 +634,8 @@
 	if (copy_from_user(&input, (void __user *)argp->data, sizeof(input)))
 		return -EFAULT;
 
-<<<<<<< HEAD
-=======
 	input_address = (void __user *)input.address;
 
->>>>>>> 84569f32
 	data = kzalloc(sizeof(*data), GFP_KERNEL);
 	if (!data)
 		return -ENOMEM;
