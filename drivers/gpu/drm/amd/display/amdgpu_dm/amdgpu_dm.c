/*
 * Copyright 2015 Advanced Micro Devices, Inc.
 *
 * Permission is hereby granted, free of charge, to any person obtaining a
 * copy of this software and associated documentation files (the "Software"),
 * to deal in the Software without restriction, including without limitation
 * the rights to use, copy, modify, merge, publish, distribute, sublicense,
 * and/or sell copies of the Software, and to permit persons to whom the
 * Software is furnished to do so, subject to the following conditions:
 *
 * The above copyright notice and this permission notice shall be included in
 * all copies or substantial portions of the Software.
 *
 * THE SOFTWARE IS PROVIDED "AS IS", WITHOUT WARRANTY OF ANY KIND, EXPRESS OR
 * IMPLIED, INCLUDING BUT NOT LIMITED TO THE WARRANTIES OF MERCHANTABILITY,
 * FITNESS FOR A PARTICULAR PURPOSE AND NONINFRINGEMENT.  IN NO EVENT SHALL
 * THE COPYRIGHT HOLDER(S) OR AUTHOR(S) BE LIABLE FOR ANY CLAIM, DAMAGES OR
 * OTHER LIABILITY, WHETHER IN AN ACTION OF CONTRACT, TORT OR OTHERWISE,
 * ARISING FROM, OUT OF OR IN CONNECTION WITH THE SOFTWARE OR THE USE OR
 * OTHER DEALINGS IN THE SOFTWARE.
 *
 * Authors: AMD
 *
 */

/* The caprices of the preprocessor require that this be declared right here */
#define CREATE_TRACE_POINTS

#include "dm_services_types.h"
#include "dc.h"
#include "dc/inc/core_types.h"
#include "dal_asic_id.h"
#include "dmub/dmub_srv.h"
#include "dc/inc/hw/dmcu.h"
#include "dc/inc/hw/abm.h"
#include "dc/dc_dmub_srv.h"
#include "dc/dc_edid_parser.h"
#include "amdgpu_dm_trace.h"

#include "vid.h"
#include "amdgpu.h"
#include "amdgpu_display.h"
#include "amdgpu_ucode.h"
#include "atom.h"
#include "amdgpu_dm.h"
#ifdef CONFIG_DRM_AMD_DC_HDCP
#include "amdgpu_dm_hdcp.h"
#include <drm/drm_hdcp.h>
#endif
#include "amdgpu_pm.h"

#include "amd_shared.h"
#include "amdgpu_dm_irq.h"
#include "dm_helpers.h"
#include "amdgpu_dm_mst_types.h"
#if defined(CONFIG_DEBUG_FS)
#include "amdgpu_dm_debugfs.h"
#endif

#include "ivsrcid/ivsrcid_vislands30.h"

#include <linux/module.h>
#include <linux/moduleparam.h>
#include <linux/types.h>
#include <linux/pm_runtime.h>
#include <linux/pci.h>
#include <linux/firmware.h>
#include <linux/component.h>

#include <drm/drm_atomic.h>
#include <drm/drm_atomic_uapi.h>
#include <drm/drm_atomic_helper.h>
#include <drm/drm_dp_mst_helper.h>
#include <drm/drm_fb_helper.h>
#include <drm/drm_fourcc.h>
#include <drm/drm_edid.h>
#include <drm/drm_vblank.h>
#include <drm/drm_audio_component.h>

#if defined(CONFIG_DRM_AMD_DC_DCN)
#include "ivsrcid/dcn/irqsrcs_dcn_1_0.h"

#include "dcn/dcn_1_0_offset.h"
#include "dcn/dcn_1_0_sh_mask.h"
#include "soc15_hw_ip.h"
#include "vega10_ip_offset.h"

#include "soc15_common.h"
#endif

#include "modules/inc/mod_freesync.h"
#include "modules/power/power_helpers.h"
#include "modules/inc/mod_info_packet.h"

#define FIRMWARE_RENOIR_DMUB "amdgpu/renoir_dmcub.bin"
MODULE_FIRMWARE(FIRMWARE_RENOIR_DMUB);
#define FIRMWARE_SIENNA_CICHLID_DMUB "amdgpu/sienna_cichlid_dmcub.bin"
MODULE_FIRMWARE(FIRMWARE_SIENNA_CICHLID_DMUB);
#define FIRMWARE_NAVY_FLOUNDER_DMUB "amdgpu/navy_flounder_dmcub.bin"
MODULE_FIRMWARE(FIRMWARE_NAVY_FLOUNDER_DMUB);
#define FIRMWARE_GREEN_SARDINE_DMUB "amdgpu/green_sardine_dmcub.bin"
MODULE_FIRMWARE(FIRMWARE_GREEN_SARDINE_DMUB);
#define FIRMWARE_VANGOGH_DMUB "amdgpu/vangogh_dmcub.bin"
MODULE_FIRMWARE(FIRMWARE_VANGOGH_DMUB);
#define FIRMWARE_DIMGREY_CAVEFISH_DMUB "amdgpu/dimgrey_cavefish_dmcub.bin"
MODULE_FIRMWARE(FIRMWARE_DIMGREY_CAVEFISH_DMUB);

#define FIRMWARE_RAVEN_DMCU		"amdgpu/raven_dmcu.bin"
MODULE_FIRMWARE(FIRMWARE_RAVEN_DMCU);

#define FIRMWARE_NAVI12_DMCU            "amdgpu/navi12_dmcu.bin"
MODULE_FIRMWARE(FIRMWARE_NAVI12_DMCU);

/* Number of bytes in PSP header for firmware. */
#define PSP_HEADER_BYTES 0x100

/* Number of bytes in PSP footer for firmware. */
#define PSP_FOOTER_BYTES 0x100

/**
 * DOC: overview
 *
 * The AMDgpu display manager, **amdgpu_dm** (or even simpler,
 * **dm**) sits between DRM and DC. It acts as a liaison, converting DRM
 * requests into DC requests, and DC responses into DRM responses.
 *
 * The root control structure is &struct amdgpu_display_manager.
 */

/* basic init/fini API */
static int amdgpu_dm_init(struct amdgpu_device *adev);
static void amdgpu_dm_fini(struct amdgpu_device *adev);
static bool is_freesync_video_mode(const struct drm_display_mode *mode, struct amdgpu_dm_connector *aconnector);

static enum drm_mode_subconnector get_subconnector_type(struct dc_link *link)
{
	switch (link->dpcd_caps.dongle_type) {
	case DISPLAY_DONGLE_NONE:
		return DRM_MODE_SUBCONNECTOR_Native;
	case DISPLAY_DONGLE_DP_VGA_CONVERTER:
		return DRM_MODE_SUBCONNECTOR_VGA;
	case DISPLAY_DONGLE_DP_DVI_CONVERTER:
	case DISPLAY_DONGLE_DP_DVI_DONGLE:
		return DRM_MODE_SUBCONNECTOR_DVID;
	case DISPLAY_DONGLE_DP_HDMI_CONVERTER:
	case DISPLAY_DONGLE_DP_HDMI_DONGLE:
		return DRM_MODE_SUBCONNECTOR_HDMIA;
	case DISPLAY_DONGLE_DP_HDMI_MISMATCHED_DONGLE:
	default:
		return DRM_MODE_SUBCONNECTOR_Unknown;
	}
}

static void update_subconnector_property(struct amdgpu_dm_connector *aconnector)
{
	struct dc_link *link = aconnector->dc_link;
	struct drm_connector *connector = &aconnector->base;
	enum drm_mode_subconnector subconnector = DRM_MODE_SUBCONNECTOR_Unknown;

	if (connector->connector_type != DRM_MODE_CONNECTOR_DisplayPort)
		return;

	if (aconnector->dc_sink)
		subconnector = get_subconnector_type(link);

	drm_object_property_set_value(&connector->base,
			connector->dev->mode_config.dp_subconnector_property,
			subconnector);
}

/*
 * initializes drm_device display related structures, based on the information
 * provided by DAL. The drm strcutures are: drm_crtc, drm_connector,
 * drm_encoder, drm_mode_config
 *
 * Returns 0 on success
 */
static int amdgpu_dm_initialize_drm_device(struct amdgpu_device *adev);
/* removes and deallocates the drm structures, created by the above function */
static void amdgpu_dm_destroy_drm_device(struct amdgpu_display_manager *dm);

static int amdgpu_dm_plane_init(struct amdgpu_display_manager *dm,
				struct drm_plane *plane,
				unsigned long possible_crtcs,
				const struct dc_plane_cap *plane_cap);
static int amdgpu_dm_crtc_init(struct amdgpu_display_manager *dm,
			       struct drm_plane *plane,
			       uint32_t link_index);
static int amdgpu_dm_connector_init(struct amdgpu_display_manager *dm,
				    struct amdgpu_dm_connector *amdgpu_dm_connector,
				    uint32_t link_index,
				    struct amdgpu_encoder *amdgpu_encoder);
static int amdgpu_dm_encoder_init(struct drm_device *dev,
				  struct amdgpu_encoder *aencoder,
				  uint32_t link_index);

static int amdgpu_dm_connector_get_modes(struct drm_connector *connector);

static void amdgpu_dm_atomic_commit_tail(struct drm_atomic_state *state);

static int amdgpu_dm_atomic_check(struct drm_device *dev,
				  struct drm_atomic_state *state);

static void handle_cursor_update(struct drm_plane *plane,
				 struct drm_plane_state *old_plane_state);

static void amdgpu_dm_set_psr_caps(struct dc_link *link);
static bool amdgpu_dm_psr_enable(struct dc_stream_state *stream);
static bool amdgpu_dm_link_setup_psr(struct dc_stream_state *stream);
static bool amdgpu_dm_psr_disable(struct dc_stream_state *stream);
static bool amdgpu_dm_psr_disable_all(struct amdgpu_display_manager *dm);

static const struct drm_format_info *
amd_get_format_info(const struct drm_mode_fb_cmd2 *cmd);

static bool
is_timing_unchanged_for_freesync(struct drm_crtc_state *old_crtc_state,
				 struct drm_crtc_state *new_crtc_state);
/*
 * dm_vblank_get_counter
 *
 * @brief
 * Get counter for number of vertical blanks
 *
 * @param
 * struct amdgpu_device *adev - [in] desired amdgpu device
 * int disp_idx - [in] which CRTC to get the counter from
 *
 * @return
 * Counter for vertical blanks
 */
static u32 dm_vblank_get_counter(struct amdgpu_device *adev, int crtc)
{
	if (crtc >= adev->mode_info.num_crtc)
		return 0;
	else {
		struct amdgpu_crtc *acrtc = adev->mode_info.crtcs[crtc];

		if (acrtc->dm_irq_params.stream == NULL) {
			DRM_ERROR("dc_stream_state is NULL for crtc '%d'!\n",
				  crtc);
			return 0;
		}

		return dc_stream_get_vblank_counter(acrtc->dm_irq_params.stream);
	}
}

static int dm_crtc_get_scanoutpos(struct amdgpu_device *adev, int crtc,
				  u32 *vbl, u32 *position)
{
	uint32_t v_blank_start, v_blank_end, h_position, v_position;

	if ((crtc < 0) || (crtc >= adev->mode_info.num_crtc))
		return -EINVAL;
	else {
		struct amdgpu_crtc *acrtc = adev->mode_info.crtcs[crtc];

		if (acrtc->dm_irq_params.stream ==  NULL) {
			DRM_ERROR("dc_stream_state is NULL for crtc '%d'!\n",
				  crtc);
			return 0;
		}

		/*
		 * TODO rework base driver to use values directly.
		 * for now parse it back into reg-format
		 */
		dc_stream_get_scanoutpos(acrtc->dm_irq_params.stream,
					 &v_blank_start,
					 &v_blank_end,
					 &h_position,
					 &v_position);

		*position = v_position | (h_position << 16);
		*vbl = v_blank_start | (v_blank_end << 16);
	}

	return 0;
}

static bool dm_is_idle(void *handle)
{
	/* XXX todo */
	return true;
}

static int dm_wait_for_idle(void *handle)
{
	/* XXX todo */
	return 0;
}

static bool dm_check_soft_reset(void *handle)
{
	return false;
}

static int dm_soft_reset(void *handle)
{
	/* XXX todo */
	return 0;
}

static struct amdgpu_crtc *
get_crtc_by_otg_inst(struct amdgpu_device *adev,
		     int otg_inst)
{
	struct drm_device *dev = adev_to_drm(adev);
	struct drm_crtc *crtc;
	struct amdgpu_crtc *amdgpu_crtc;

	if (otg_inst == -1) {
		WARN_ON(1);
		return adev->mode_info.crtcs[0];
	}

	list_for_each_entry(crtc, &dev->mode_config.crtc_list, head) {
		amdgpu_crtc = to_amdgpu_crtc(crtc);

		if (amdgpu_crtc->otg_inst == otg_inst)
			return amdgpu_crtc;
	}

	return NULL;
}

static inline bool amdgpu_dm_vrr_active_irq(struct amdgpu_crtc *acrtc)
{
	return acrtc->dm_irq_params.freesync_config.state ==
		       VRR_STATE_ACTIVE_VARIABLE ||
	       acrtc->dm_irq_params.freesync_config.state ==
		       VRR_STATE_ACTIVE_FIXED;
}

static inline bool amdgpu_dm_vrr_active(struct dm_crtc_state *dm_state)
{
	return dm_state->freesync_config.state == VRR_STATE_ACTIVE_VARIABLE ||
	       dm_state->freesync_config.state == VRR_STATE_ACTIVE_FIXED;
}

static inline bool is_dc_timing_adjust_needed(struct dm_crtc_state *old_state,
					      struct dm_crtc_state *new_state)
{
	if (new_state->freesync_config.state ==  VRR_STATE_ACTIVE_FIXED)
		return true;
	else if (amdgpu_dm_vrr_active(old_state) != amdgpu_dm_vrr_active(new_state))
		return true;
	else
		return false;
}

/**
 * dm_pflip_high_irq() - Handle pageflip interrupt
 * @interrupt_params: ignored
 *
 * Handles the pageflip interrupt by notifying all interested parties
 * that the pageflip has been completed.
 */
static void dm_pflip_high_irq(void *interrupt_params)
{
	struct amdgpu_crtc *amdgpu_crtc;
	struct common_irq_params *irq_params = interrupt_params;
	struct amdgpu_device *adev = irq_params->adev;
	unsigned long flags;
	struct drm_pending_vblank_event *e;
	uint32_t vpos, hpos, v_blank_start, v_blank_end;
	bool vrr_active;

	amdgpu_crtc = get_crtc_by_otg_inst(adev, irq_params->irq_src - IRQ_TYPE_PFLIP);

	/* IRQ could occur when in initial stage */
	/* TODO work and BO cleanup */
	if (amdgpu_crtc == NULL) {
		DC_LOG_PFLIP("CRTC is null, returning.\n");
		return;
	}

	spin_lock_irqsave(&adev_to_drm(adev)->event_lock, flags);

	if (amdgpu_crtc->pflip_status != AMDGPU_FLIP_SUBMITTED){
		DC_LOG_PFLIP("amdgpu_crtc->pflip_status = %d !=AMDGPU_FLIP_SUBMITTED(%d) on crtc:%d[%p] \n",
						 amdgpu_crtc->pflip_status,
						 AMDGPU_FLIP_SUBMITTED,
						 amdgpu_crtc->crtc_id,
						 amdgpu_crtc);
		spin_unlock_irqrestore(&adev_to_drm(adev)->event_lock, flags);
		return;
	}

	/* page flip completed. */
	e = amdgpu_crtc->event;
	amdgpu_crtc->event = NULL;

	if (!e)
		WARN_ON(1);

	vrr_active = amdgpu_dm_vrr_active_irq(amdgpu_crtc);

	/* Fixed refresh rate, or VRR scanout position outside front-porch? */
	if (!vrr_active ||
	    !dc_stream_get_scanoutpos(amdgpu_crtc->dm_irq_params.stream, &v_blank_start,
				      &v_blank_end, &hpos, &vpos) ||
	    (vpos < v_blank_start)) {
		/* Update to correct count and vblank timestamp if racing with
		 * vblank irq. This also updates to the correct vblank timestamp
		 * even in VRR mode, as scanout is past the front-porch atm.
		 */
		drm_crtc_accurate_vblank_count(&amdgpu_crtc->base);

		/* Wake up userspace by sending the pageflip event with proper
		 * count and timestamp of vblank of flip completion.
		 */
		if (e) {
			drm_crtc_send_vblank_event(&amdgpu_crtc->base, e);

			/* Event sent, so done with vblank for this flip */
			drm_crtc_vblank_put(&amdgpu_crtc->base);
		}
	} else if (e) {
		/* VRR active and inside front-porch: vblank count and
		 * timestamp for pageflip event will only be up to date after
		 * drm_crtc_handle_vblank() has been executed from late vblank
		 * irq handler after start of back-porch (vline 0). We queue the
		 * pageflip event for send-out by drm_crtc_handle_vblank() with
		 * updated timestamp and count, once it runs after us.
		 *
		 * We need to open-code this instead of using the helper
		 * drm_crtc_arm_vblank_event(), as that helper would
		 * call drm_crtc_accurate_vblank_count(), which we must
		 * not call in VRR mode while we are in front-porch!
		 */

		/* sequence will be replaced by real count during send-out. */
		e->sequence = drm_crtc_vblank_count(&amdgpu_crtc->base);
		e->pipe = amdgpu_crtc->crtc_id;

		list_add_tail(&e->base.link, &adev_to_drm(adev)->vblank_event_list);
		e = NULL;
	}

	/* Keep track of vblank of this flip for flip throttling. We use the
	 * cooked hw counter, as that one incremented at start of this vblank
	 * of pageflip completion, so last_flip_vblank is the forbidden count
	 * for queueing new pageflips if vsync + VRR is enabled.
	 */
	amdgpu_crtc->dm_irq_params.last_flip_vblank =
		amdgpu_get_vblank_counter_kms(&amdgpu_crtc->base);

	amdgpu_crtc->pflip_status = AMDGPU_FLIP_NONE;
	spin_unlock_irqrestore(&adev_to_drm(adev)->event_lock, flags);

	DC_LOG_PFLIP("crtc:%d[%p], pflip_stat:AMDGPU_FLIP_NONE, vrr[%d]-fp %d\n",
		     amdgpu_crtc->crtc_id, amdgpu_crtc,
		     vrr_active, (int) !e);
}

static void dm_vupdate_high_irq(void *interrupt_params)
{
	struct common_irq_params *irq_params = interrupt_params;
	struct amdgpu_device *adev = irq_params->adev;
	struct amdgpu_crtc *acrtc;
	struct drm_device *drm_dev;
	struct drm_vblank_crtc *vblank;
	ktime_t frame_duration_ns, previous_timestamp;
	unsigned long flags;
	int vrr_active;

	acrtc = get_crtc_by_otg_inst(adev, irq_params->irq_src - IRQ_TYPE_VUPDATE);

	if (acrtc) {
		vrr_active = amdgpu_dm_vrr_active_irq(acrtc);
		drm_dev = acrtc->base.dev;
		vblank = &drm_dev->vblank[acrtc->base.index];
		previous_timestamp = atomic64_read(&irq_params->previous_timestamp);
		frame_duration_ns = vblank->time - previous_timestamp;

		if (frame_duration_ns > 0) {
			trace_amdgpu_refresh_rate_track(acrtc->base.index,
						frame_duration_ns,
						ktime_divns(NSEC_PER_SEC, frame_duration_ns));
			atomic64_set(&irq_params->previous_timestamp, vblank->time);
		}

		DC_LOG_VBLANK("crtc:%d, vupdate-vrr:%d\n",
			      acrtc->crtc_id,
			      vrr_active);

		/* Core vblank handling is done here after end of front-porch in
		 * vrr mode, as vblank timestamping will give valid results
		 * while now done after front-porch. This will also deliver
		 * page-flip completion events that have been queued to us
		 * if a pageflip happened inside front-porch.
		 */
		if (vrr_active) {
			drm_crtc_handle_vblank(&acrtc->base);

			/* BTR processing for pre-DCE12 ASICs */
			if (acrtc->dm_irq_params.stream &&
			    adev->family < AMDGPU_FAMILY_AI) {
				spin_lock_irqsave(&adev_to_drm(adev)->event_lock, flags);
				mod_freesync_handle_v_update(
				    adev->dm.freesync_module,
				    acrtc->dm_irq_params.stream,
				    &acrtc->dm_irq_params.vrr_params);

				dc_stream_adjust_vmin_vmax(
				    adev->dm.dc,
				    acrtc->dm_irq_params.stream,
				    &acrtc->dm_irq_params.vrr_params.adjust);
				spin_unlock_irqrestore(&adev_to_drm(adev)->event_lock, flags);
			}
		}
	}
}

/**
 * dm_crtc_high_irq() - Handles CRTC interrupt
 * @interrupt_params: used for determining the CRTC instance
 *
 * Handles the CRTC/VSYNC interrupt by notfying DRM's VBLANK
 * event handler.
 */
static void dm_crtc_high_irq(void *interrupt_params)
{
	struct common_irq_params *irq_params = interrupt_params;
	struct amdgpu_device *adev = irq_params->adev;
	struct amdgpu_crtc *acrtc;
	unsigned long flags;
	int vrr_active;

	acrtc = get_crtc_by_otg_inst(adev, irq_params->irq_src - IRQ_TYPE_VBLANK);
	if (!acrtc)
		return;

	vrr_active = amdgpu_dm_vrr_active_irq(acrtc);

	DC_LOG_VBLANK("crtc:%d, vupdate-vrr:%d, planes:%d\n", acrtc->crtc_id,
		      vrr_active, acrtc->dm_irq_params.active_planes);

	/**
	 * Core vblank handling at start of front-porch is only possible
	 * in non-vrr mode, as only there vblank timestamping will give
	 * valid results while done in front-porch. Otherwise defer it
	 * to dm_vupdate_high_irq after end of front-porch.
	 */
	if (!vrr_active)
		drm_crtc_handle_vblank(&acrtc->base);

	/**
	 * Following stuff must happen at start of vblank, for crc
	 * computation and below-the-range btr support in vrr mode.
	 */
	amdgpu_dm_crtc_handle_crc_irq(&acrtc->base);

	/* BTR updates need to happen before VUPDATE on Vega and above. */
	if (adev->family < AMDGPU_FAMILY_AI)
		return;

	spin_lock_irqsave(&adev_to_drm(adev)->event_lock, flags);

	if (acrtc->dm_irq_params.stream &&
	    acrtc->dm_irq_params.vrr_params.supported &&
	    acrtc->dm_irq_params.freesync_config.state ==
		    VRR_STATE_ACTIVE_VARIABLE) {
		mod_freesync_handle_v_update(adev->dm.freesync_module,
					     acrtc->dm_irq_params.stream,
					     &acrtc->dm_irq_params.vrr_params);

		dc_stream_adjust_vmin_vmax(adev->dm.dc, acrtc->dm_irq_params.stream,
					   &acrtc->dm_irq_params.vrr_params.adjust);
	}

	/*
	 * If there aren't any active_planes then DCH HUBP may be clock-gated.
	 * In that case, pageflip completion interrupts won't fire and pageflip
	 * completion events won't get delivered. Prevent this by sending
	 * pending pageflip events from here if a flip is still pending.
	 *
	 * If any planes are enabled, use dm_pflip_high_irq() instead, to
	 * avoid race conditions between flip programming and completion,
	 * which could cause too early flip completion events.
	 */
	if (adev->family >= AMDGPU_FAMILY_RV &&
	    acrtc->pflip_status == AMDGPU_FLIP_SUBMITTED &&
	    acrtc->dm_irq_params.active_planes == 0) {
		if (acrtc->event) {
			drm_crtc_send_vblank_event(&acrtc->base, acrtc->event);
			acrtc->event = NULL;
			drm_crtc_vblank_put(&acrtc->base);
		}
		acrtc->pflip_status = AMDGPU_FLIP_NONE;
	}

	spin_unlock_irqrestore(&adev_to_drm(adev)->event_lock, flags);
}

#if defined(CONFIG_DRM_AMD_DC_DCN)
/**
 * dm_dcn_vertical_interrupt0_high_irq() - Handles OTG Vertical interrupt0 for
 * DCN generation ASICs
 * @interrupt params - interrupt parameters
 *
 * Used to set crc window/read out crc value at vertical line 0 position
 */
#if defined(CONFIG_DRM_AMD_SECURE_DISPLAY)
static void dm_dcn_vertical_interrupt0_high_irq(void *interrupt_params)
{
	struct common_irq_params *irq_params = interrupt_params;
	struct amdgpu_device *adev = irq_params->adev;
	struct amdgpu_crtc *acrtc;

	acrtc = get_crtc_by_otg_inst(adev, irq_params->irq_src - IRQ_TYPE_VLINE0);

	if (!acrtc)
		return;

	amdgpu_dm_crtc_handle_crc_window_irq(&acrtc->base);
}
#endif
#endif

static int dm_set_clockgating_state(void *handle,
		  enum amd_clockgating_state state)
{
	return 0;
}

static int dm_set_powergating_state(void *handle,
		  enum amd_powergating_state state)
{
	return 0;
}

/* Prototypes of private functions */
static int dm_early_init(void* handle);

/* Allocate memory for FBC compressed data  */
static void amdgpu_dm_fbc_init(struct drm_connector *connector)
{
	struct drm_device *dev = connector->dev;
	struct amdgpu_device *adev = drm_to_adev(dev);
	struct dm_compressor_info *compressor = &adev->dm.compressor;
	struct amdgpu_dm_connector *aconn = to_amdgpu_dm_connector(connector);
	struct drm_display_mode *mode;
	unsigned long max_size = 0;

	if (adev->dm.dc->fbc_compressor == NULL)
		return;

	if (aconn->dc_link->connector_signal != SIGNAL_TYPE_EDP)
		return;

	if (compressor->bo_ptr)
		return;


	list_for_each_entry(mode, &connector->modes, head) {
		if (max_size < mode->htotal * mode->vtotal)
			max_size = mode->htotal * mode->vtotal;
	}

	if (max_size) {
		int r = amdgpu_bo_create_kernel(adev, max_size * 4, PAGE_SIZE,
			    AMDGPU_GEM_DOMAIN_GTT, &compressor->bo_ptr,
			    &compressor->gpu_addr, &compressor->cpu_addr);

		if (r)
			DRM_ERROR("DM: Failed to initialize FBC\n");
		else {
			adev->dm.dc->ctx->fbc_gpu_addr = compressor->gpu_addr;
			DRM_INFO("DM: FBC alloc %lu\n", max_size*4);
		}

	}

}

static int amdgpu_dm_audio_component_get_eld(struct device *kdev, int port,
					  int pipe, bool *enabled,
					  unsigned char *buf, int max_bytes)
{
	struct drm_device *dev = dev_get_drvdata(kdev);
	struct amdgpu_device *adev = drm_to_adev(dev);
	struct drm_connector *connector;
	struct drm_connector_list_iter conn_iter;
	struct amdgpu_dm_connector *aconnector;
	int ret = 0;

	*enabled = false;

	mutex_lock(&adev->dm.audio_lock);

	drm_connector_list_iter_begin(dev, &conn_iter);
	drm_for_each_connector_iter(connector, &conn_iter) {
		aconnector = to_amdgpu_dm_connector(connector);
		if (aconnector->audio_inst != port)
			continue;

		*enabled = true;
		ret = drm_eld_size(connector->eld);
		memcpy(buf, connector->eld, min(max_bytes, ret));

		break;
	}
	drm_connector_list_iter_end(&conn_iter);

	mutex_unlock(&adev->dm.audio_lock);

	DRM_DEBUG_KMS("Get ELD : idx=%d ret=%d en=%d\n", port, ret, *enabled);

	return ret;
}

static const struct drm_audio_component_ops amdgpu_dm_audio_component_ops = {
	.get_eld = amdgpu_dm_audio_component_get_eld,
};

static int amdgpu_dm_audio_component_bind(struct device *kdev,
				       struct device *hda_kdev, void *data)
{
	struct drm_device *dev = dev_get_drvdata(kdev);
	struct amdgpu_device *adev = drm_to_adev(dev);
	struct drm_audio_component *acomp = data;

	acomp->ops = &amdgpu_dm_audio_component_ops;
	acomp->dev = kdev;
	adev->dm.audio_component = acomp;

	return 0;
}

static void amdgpu_dm_audio_component_unbind(struct device *kdev,
					  struct device *hda_kdev, void *data)
{
	struct drm_device *dev = dev_get_drvdata(kdev);
	struct amdgpu_device *adev = drm_to_adev(dev);
	struct drm_audio_component *acomp = data;

	acomp->ops = NULL;
	acomp->dev = NULL;
	adev->dm.audio_component = NULL;
}

static const struct component_ops amdgpu_dm_audio_component_bind_ops = {
	.bind	= amdgpu_dm_audio_component_bind,
	.unbind	= amdgpu_dm_audio_component_unbind,
};

static int amdgpu_dm_audio_init(struct amdgpu_device *adev)
{
	int i, ret;

	if (!amdgpu_audio)
		return 0;

	adev->mode_info.audio.enabled = true;

	adev->mode_info.audio.num_pins = adev->dm.dc->res_pool->audio_count;

	for (i = 0; i < adev->mode_info.audio.num_pins; i++) {
		adev->mode_info.audio.pin[i].channels = -1;
		adev->mode_info.audio.pin[i].rate = -1;
		adev->mode_info.audio.pin[i].bits_per_sample = -1;
		adev->mode_info.audio.pin[i].status_bits = 0;
		adev->mode_info.audio.pin[i].category_code = 0;
		adev->mode_info.audio.pin[i].connected = false;
		adev->mode_info.audio.pin[i].id =
			adev->dm.dc->res_pool->audios[i]->inst;
		adev->mode_info.audio.pin[i].offset = 0;
	}

	ret = component_add(adev->dev, &amdgpu_dm_audio_component_bind_ops);
	if (ret < 0)
		return ret;

	adev->dm.audio_registered = true;

	return 0;
}

static void amdgpu_dm_audio_fini(struct amdgpu_device *adev)
{
	if (!amdgpu_audio)
		return;

	if (!adev->mode_info.audio.enabled)
		return;

	if (adev->dm.audio_registered) {
		component_del(adev->dev, &amdgpu_dm_audio_component_bind_ops);
		adev->dm.audio_registered = false;
	}

	/* TODO: Disable audio? */

	adev->mode_info.audio.enabled = false;
}

static  void amdgpu_dm_audio_eld_notify(struct amdgpu_device *adev, int pin)
{
	struct drm_audio_component *acomp = adev->dm.audio_component;

	if (acomp && acomp->audio_ops && acomp->audio_ops->pin_eld_notify) {
		DRM_DEBUG_KMS("Notify ELD: %d\n", pin);

		acomp->audio_ops->pin_eld_notify(acomp->audio_ops->audio_ptr,
						 pin, -1);
	}
}

static int dm_dmub_hw_init(struct amdgpu_device *adev)
{
	const struct dmcub_firmware_header_v1_0 *hdr;
	struct dmub_srv *dmub_srv = adev->dm.dmub_srv;
	struct dmub_srv_fb_info *fb_info = adev->dm.dmub_fb_info;
	const struct firmware *dmub_fw = adev->dm.dmub_fw;
	struct dmcu *dmcu = adev->dm.dc->res_pool->dmcu;
	struct abm *abm = adev->dm.dc->res_pool->abm;
	struct dmub_srv_hw_params hw_params;
	enum dmub_status status;
	const unsigned char *fw_inst_const, *fw_bss_data;
	uint32_t i, fw_inst_const_size, fw_bss_data_size;
	bool has_hw_support;

	if (!dmub_srv)
		/* DMUB isn't supported on the ASIC. */
		return 0;

	if (!fb_info) {
		DRM_ERROR("No framebuffer info for DMUB service.\n");
		return -EINVAL;
	}

	if (!dmub_fw) {
		/* Firmware required for DMUB support. */
		DRM_ERROR("No firmware provided for DMUB.\n");
		return -EINVAL;
	}

	status = dmub_srv_has_hw_support(dmub_srv, &has_hw_support);
	if (status != DMUB_STATUS_OK) {
		DRM_ERROR("Error checking HW support for DMUB: %d\n", status);
		return -EINVAL;
	}

	if (!has_hw_support) {
		DRM_INFO("DMUB unsupported on ASIC\n");
		return 0;
	}

	hdr = (const struct dmcub_firmware_header_v1_0 *)dmub_fw->data;

	fw_inst_const = dmub_fw->data +
			le32_to_cpu(hdr->header.ucode_array_offset_bytes) +
			PSP_HEADER_BYTES;

	fw_bss_data = dmub_fw->data +
		      le32_to_cpu(hdr->header.ucode_array_offset_bytes) +
		      le32_to_cpu(hdr->inst_const_bytes);

	/* Copy firmware and bios info into FB memory. */
	fw_inst_const_size = le32_to_cpu(hdr->inst_const_bytes) -
			     PSP_HEADER_BYTES - PSP_FOOTER_BYTES;

	fw_bss_data_size = le32_to_cpu(hdr->bss_data_bytes);

	/* if adev->firmware.load_type == AMDGPU_FW_LOAD_PSP,
	 * amdgpu_ucode_init_single_fw will load dmub firmware
	 * fw_inst_const part to cw0; otherwise, the firmware back door load
	 * will be done by dm_dmub_hw_init
	 */
	if (adev->firmware.load_type != AMDGPU_FW_LOAD_PSP) {
		memcpy(fb_info->fb[DMUB_WINDOW_0_INST_CONST].cpu_addr, fw_inst_const,
				fw_inst_const_size);
	}

	if (fw_bss_data_size)
		memcpy(fb_info->fb[DMUB_WINDOW_2_BSS_DATA].cpu_addr,
		       fw_bss_data, fw_bss_data_size);

	/* Copy firmware bios info into FB memory. */
	memcpy(fb_info->fb[DMUB_WINDOW_3_VBIOS].cpu_addr, adev->bios,
	       adev->bios_size);

	/* Reset regions that need to be reset. */
	memset(fb_info->fb[DMUB_WINDOW_4_MAILBOX].cpu_addr, 0,
	fb_info->fb[DMUB_WINDOW_4_MAILBOX].size);

	memset(fb_info->fb[DMUB_WINDOW_5_TRACEBUFF].cpu_addr, 0,
	       fb_info->fb[DMUB_WINDOW_5_TRACEBUFF].size);

	memset(fb_info->fb[DMUB_WINDOW_6_FW_STATE].cpu_addr, 0,
	       fb_info->fb[DMUB_WINDOW_6_FW_STATE].size);

	/* Initialize hardware. */
	memset(&hw_params, 0, sizeof(hw_params));
	hw_params.fb_base = adev->gmc.fb_start;
	hw_params.fb_offset = adev->gmc.aper_base;

	/* backdoor load firmware and trigger dmub running */
	if (adev->firmware.load_type != AMDGPU_FW_LOAD_PSP)
		hw_params.load_inst_const = true;

	if (dmcu)
		hw_params.psp_version = dmcu->psp_version;

	for (i = 0; i < fb_info->num_fb; ++i)
		hw_params.fb[i] = &fb_info->fb[i];

	status = dmub_srv_hw_init(dmub_srv, &hw_params);
	if (status != DMUB_STATUS_OK) {
		DRM_ERROR("Error initializing DMUB HW: %d\n", status);
		return -EINVAL;
	}

	/* Wait for firmware load to finish. */
	status = dmub_srv_wait_for_auto_load(dmub_srv, 100000);
	if (status != DMUB_STATUS_OK)
		DRM_WARN("Wait for DMUB auto-load failed: %d\n", status);

	/* Init DMCU and ABM if available. */
	if (dmcu && abm) {
		dmcu->funcs->dmcu_init(dmcu);
		abm->dmcu_is_running = dmcu->funcs->is_dmcu_initialized(dmcu);
	}

	adev->dm.dc->ctx->dmub_srv = dc_dmub_srv_create(adev->dm.dc, dmub_srv);
	if (!adev->dm.dc->ctx->dmub_srv) {
		DRM_ERROR("Couldn't allocate DC DMUB server!\n");
		return -ENOMEM;
	}

	DRM_INFO("DMUB hardware initialized: version=0x%08X\n",
		 adev->dm.dmcub_fw_version);

	return 0;
}

#if defined(CONFIG_DRM_AMD_DC_DCN)
#define DMUB_TRACE_MAX_READ 64
static void dm_dmub_trace_high_irq(void *interrupt_params)
{
	struct common_irq_params *irq_params = interrupt_params;
	struct amdgpu_device *adev = irq_params->adev;
	struct amdgpu_display_manager *dm = &adev->dm;
	struct dmcub_trace_buf_entry entry = { 0 };
	uint32_t count = 0;

	do {
		if (dc_dmub_srv_get_dmub_outbox0_msg(dm->dc, &entry)) {
			trace_amdgpu_dmub_trace_high_irq(entry.trace_code, entry.tick_count,
							entry.param0, entry.param1);

			DRM_DEBUG_DRIVER("trace_code:%u, tick_count:%u, param0:%u, param1:%u\n",
				 entry.trace_code, entry.tick_count, entry.param0, entry.param1);
		} else
			break;

		count++;

	} while (count <= DMUB_TRACE_MAX_READ);

	ASSERT(count <= DMUB_TRACE_MAX_READ);
}

static void mmhub_read_system_context(struct amdgpu_device *adev, struct dc_phy_addr_space_config *pa_config)
{
	uint64_t pt_base;
	uint32_t logical_addr_low;
	uint32_t logical_addr_high;
	uint32_t agp_base, agp_bot, agp_top;
	PHYSICAL_ADDRESS_LOC page_table_start, page_table_end, page_table_base;

	logical_addr_low  = min(adev->gmc.fb_start, adev->gmc.agp_start) >> 18;
	pt_base = amdgpu_gmc_pd_addr(adev->gart.bo);

	if (adev->apu_flags & AMD_APU_IS_RAVEN2)
		/*
		 * Raven2 has a HW issue that it is unable to use the vram which
		 * is out of MC_VM_SYSTEM_APERTURE_HIGH_ADDR. So here is the
		 * workaround that increase system aperture high address (add 1)
		 * to get rid of the VM fault and hardware hang.
		 */
		logical_addr_high = max((adev->gmc.fb_end >> 18) + 0x1, adev->gmc.agp_end >> 18);
	else
		logical_addr_high = max(adev->gmc.fb_end, adev->gmc.agp_end) >> 18;

	agp_base = 0;
	agp_bot = adev->gmc.agp_start >> 24;
	agp_top = adev->gmc.agp_end >> 24;


	page_table_start.high_part = (u32)(adev->gmc.gart_start >> 44) & 0xF;
	page_table_start.low_part = (u32)(adev->gmc.gart_start >> 12);
	page_table_end.high_part = (u32)(adev->gmc.gart_end >> 44) & 0xF;
	page_table_end.low_part = (u32)(adev->gmc.gart_end >> 12);
	page_table_base.high_part = upper_32_bits(pt_base) & 0xF;
	page_table_base.low_part = lower_32_bits(pt_base);

	pa_config->system_aperture.start_addr = (uint64_t)logical_addr_low << 18;
	pa_config->system_aperture.end_addr = (uint64_t)logical_addr_high << 18;

	pa_config->system_aperture.agp_base = (uint64_t)agp_base << 24 ;
	pa_config->system_aperture.agp_bot = (uint64_t)agp_bot << 24;
	pa_config->system_aperture.agp_top = (uint64_t)agp_top << 24;

	pa_config->system_aperture.fb_base = adev->gmc.fb_start;
	pa_config->system_aperture.fb_offset = adev->gmc.aper_base;
	pa_config->system_aperture.fb_top = adev->gmc.fb_end;

	pa_config->gart_config.page_table_start_addr = page_table_start.quad_part << 12;
	pa_config->gart_config.page_table_end_addr = page_table_end.quad_part << 12;
	pa_config->gart_config.page_table_base_addr = page_table_base.quad_part;

	pa_config->is_hvm_enabled = 0;

}
#endif
#if defined(CONFIG_DRM_AMD_DC_DCN)
static void event_mall_stutter(struct work_struct *work)
{

	struct vblank_workqueue *vblank_work = container_of(work, struct vblank_workqueue, mall_work);
	struct amdgpu_display_manager *dm = vblank_work->dm;

	mutex_lock(&dm->dc_lock);

	if (vblank_work->enable)
		dm->active_vblank_irq_count++;
	else if(dm->active_vblank_irq_count)
		dm->active_vblank_irq_count--;

	dc_allow_idle_optimizations(dm->dc, dm->active_vblank_irq_count == 0);

	DRM_DEBUG_KMS("Allow idle optimizations (MALL): %d\n", dm->active_vblank_irq_count == 0);

	mutex_unlock(&dm->dc_lock);
}

static struct vblank_workqueue *vblank_create_workqueue(struct amdgpu_device *adev, struct dc *dc)
{

	int max_caps = dc->caps.max_links;
	struct vblank_workqueue *vblank_work;
	int i = 0;

	vblank_work = kcalloc(max_caps, sizeof(*vblank_work), GFP_KERNEL);
	if (ZERO_OR_NULL_PTR(vblank_work)) {
		kfree(vblank_work);
		return NULL;
	}

	for (i = 0; i < max_caps; i++)
		INIT_WORK(&vblank_work[i].mall_work, event_mall_stutter);

	return vblank_work;
}
#endif
static int amdgpu_dm_init(struct amdgpu_device *adev)
{
	struct dc_init_data init_data;
#ifdef CONFIG_DRM_AMD_DC_HDCP
	struct dc_callback_init init_params;
#endif
	int r;

	adev->dm.ddev = adev_to_drm(adev);
	adev->dm.adev = adev;

	/* Zero all the fields */
	memset(&init_data, 0, sizeof(init_data));
#ifdef CONFIG_DRM_AMD_DC_HDCP
	memset(&init_params, 0, sizeof(init_params));
#endif

	mutex_init(&adev->dm.dc_lock);
	mutex_init(&adev->dm.audio_lock);
#if defined(CONFIG_DRM_AMD_DC_DCN)
	spin_lock_init(&adev->dm.vblank_lock);
#endif

	if(amdgpu_dm_irq_init(adev)) {
		DRM_ERROR("amdgpu: failed to initialize DM IRQ support.\n");
		goto error;
	}

	init_data.asic_id.chip_family = adev->family;

	init_data.asic_id.pci_revision_id = adev->pdev->revision;
	init_data.asic_id.hw_internal_rev = adev->external_rev_id;

	init_data.asic_id.vram_width = adev->gmc.vram_width;
	/* TODO: initialize init_data.asic_id.vram_type here!!!! */
	init_data.asic_id.atombios_base_address =
		adev->mode_info.atom_context->bios;

	init_data.driver = adev;

	adev->dm.cgs_device = amdgpu_cgs_create_device(adev);

	if (!adev->dm.cgs_device) {
		DRM_ERROR("amdgpu: failed to create cgs device.\n");
		goto error;
	}

	init_data.cgs_device = adev->dm.cgs_device;

	init_data.dce_environment = DCE_ENV_PRODUCTION_DRV;

	switch (adev->asic_type) {
	case CHIP_CARRIZO:
	case CHIP_STONEY:
	case CHIP_RAVEN:
	case CHIP_RENOIR:
		init_data.flags.gpu_vm_support = true;
		if (ASICREV_IS_GREEN_SARDINE(adev->external_rev_id))
			init_data.flags.disable_dmcu = true;
		break;
#if defined(CONFIG_DRM_AMD_DC_DCN)
	case CHIP_VANGOGH:
		init_data.flags.gpu_vm_support = true;
		break;
#endif
	default:
		break;
	}

	if (amdgpu_dc_feature_mask & DC_FBC_MASK)
		init_data.flags.fbc_support = true;

	if (amdgpu_dc_feature_mask & DC_MULTI_MON_PP_MCLK_SWITCH_MASK)
		init_data.flags.multi_mon_pp_mclk_switch = true;

	if (amdgpu_dc_feature_mask & DC_DISABLE_FRACTIONAL_PWM_MASK)
		init_data.flags.disable_fractional_pwm = true;

	init_data.flags.power_down_display_on_boot = true;

	INIT_LIST_HEAD(&adev->dm.da_list);
	/* Display Core create. */
	adev->dm.dc = dc_create(&init_data);

	if (adev->dm.dc) {
		DRM_INFO("Display Core initialized with v%s!\n", DC_VER);
	} else {
		DRM_INFO("Display Core failed to initialize with v%s!\n", DC_VER);
		goto error;
	}

	if (amdgpu_dc_debug_mask & DC_DISABLE_PIPE_SPLIT) {
		adev->dm.dc->debug.force_single_disp_pipe_split = false;
		adev->dm.dc->debug.pipe_split_policy = MPC_SPLIT_AVOID;
	}

	if (adev->asic_type != CHIP_CARRIZO && adev->asic_type != CHIP_STONEY)
		adev->dm.dc->debug.disable_stutter = amdgpu_pp_feature_mask & PP_STUTTER_MODE ? false : true;

	if (amdgpu_dc_debug_mask & DC_DISABLE_STUTTER)
		adev->dm.dc->debug.disable_stutter = true;

	if (amdgpu_dc_debug_mask & DC_DISABLE_DSC)
		adev->dm.dc->debug.disable_dsc = true;

	if (amdgpu_dc_debug_mask & DC_DISABLE_CLOCK_GATING)
		adev->dm.dc->debug.disable_clock_gate = true;

	r = dm_dmub_hw_init(adev);
	if (r) {
		DRM_ERROR("DMUB interface failed to initialize: status=%d\n", r);
		goto error;
	}

	dc_hardware_init(adev->dm.dc);

#if defined(CONFIG_DRM_AMD_DC_DCN)
	if (adev->apu_flags) {
		struct dc_phy_addr_space_config pa_config;

		mmhub_read_system_context(adev, &pa_config);

		// Call the DC init_memory func
		dc_setup_system_context(adev->dm.dc, &pa_config);
	}
#endif

	adev->dm.freesync_module = mod_freesync_create(adev->dm.dc);
	if (!adev->dm.freesync_module) {
		DRM_ERROR(
		"amdgpu: failed to initialize freesync_module.\n");
	} else
		DRM_DEBUG_DRIVER("amdgpu: freesync_module init done %p.\n",
				adev->dm.freesync_module);

	amdgpu_dm_init_color_mod();

#if defined(CONFIG_DRM_AMD_DC_DCN)
	if (adev->dm.dc->caps.max_links > 0) {
		adev->dm.vblank_workqueue = vblank_create_workqueue(adev, adev->dm.dc);

		if (!adev->dm.vblank_workqueue)
			DRM_ERROR("amdgpu: failed to initialize vblank_workqueue.\n");
		else
			DRM_DEBUG_DRIVER("amdgpu: vblank_workqueue init done %p.\n", adev->dm.vblank_workqueue);
	}
#endif

#ifdef CONFIG_DRM_AMD_DC_HDCP
	if (adev->dm.dc->caps.max_links > 0 && adev->asic_type >= CHIP_RAVEN) {
		adev->dm.hdcp_workqueue = hdcp_create_workqueue(adev, &init_params.cp_psp, adev->dm.dc);

		if (!adev->dm.hdcp_workqueue)
			DRM_ERROR("amdgpu: failed to initialize hdcp_workqueue.\n");
		else
			DRM_DEBUG_DRIVER("amdgpu: hdcp_workqueue init done %p.\n", adev->dm.hdcp_workqueue);

		dc_init_callbacks(adev->dm.dc, &init_params);
	}
#endif
#if defined(CONFIG_DRM_AMD_SECURE_DISPLAY)
	adev->dm.crc_rd_wrk = amdgpu_dm_crtc_secure_display_create_work();
#endif
	if (amdgpu_dm_initialize_drm_device(adev)) {
		DRM_ERROR(
		"amdgpu: failed to initialize sw for display support.\n");
		goto error;
	}

	/* create fake encoders for MST */
	dm_dp_create_fake_mst_encoders(adev);

	/* TODO: Add_display_info? */

	/* TODO use dynamic cursor width */
	adev_to_drm(adev)->mode_config.cursor_width = adev->dm.dc->caps.max_cursor_size;
	adev_to_drm(adev)->mode_config.cursor_height = adev->dm.dc->caps.max_cursor_size;

	if (drm_vblank_init(adev_to_drm(adev), adev->dm.display_indexes_num)) {
		DRM_ERROR(
		"amdgpu: failed to initialize sw for display support.\n");
		goto error;
	}


	DRM_DEBUG_DRIVER("KMS initialized.\n");

	return 0;
error:
	amdgpu_dm_fini(adev);

	return -EINVAL;
}

static void amdgpu_dm_fini(struct amdgpu_device *adev)
{
	int i;

	for (i = 0; i < adev->dm.display_indexes_num; i++) {
		drm_encoder_cleanup(&adev->dm.mst_encoders[i].base);
	}

	amdgpu_dm_audio_fini(adev);

	amdgpu_dm_destroy_drm_device(&adev->dm);

#if defined(CONFIG_DRM_AMD_SECURE_DISPLAY)
	if (adev->dm.crc_rd_wrk) {
		flush_work(&adev->dm.crc_rd_wrk->notify_ta_work);
		kfree(adev->dm.crc_rd_wrk);
		adev->dm.crc_rd_wrk = NULL;
	}
#endif
#ifdef CONFIG_DRM_AMD_DC_HDCP
	if (adev->dm.hdcp_workqueue) {
		hdcp_destroy(&adev->dev->kobj, adev->dm.hdcp_workqueue);
		adev->dm.hdcp_workqueue = NULL;
	}

	if (adev->dm.dc)
		dc_deinit_callbacks(adev->dm.dc);
#endif

#if defined(CONFIG_DRM_AMD_DC_DCN)
	if (adev->dm.vblank_workqueue) {
		adev->dm.vblank_workqueue->dm = NULL;
		kfree(adev->dm.vblank_workqueue);
		adev->dm.vblank_workqueue = NULL;
	}
#endif

	if (adev->dm.dc->ctx->dmub_srv) {
		dc_dmub_srv_destroy(&adev->dm.dc->ctx->dmub_srv);
		adev->dm.dc->ctx->dmub_srv = NULL;
	}

	if (adev->dm.dmub_bo)
		amdgpu_bo_free_kernel(&adev->dm.dmub_bo,
				      &adev->dm.dmub_bo_gpu_addr,
				      &adev->dm.dmub_bo_cpu_addr);

	/* DC Destroy TODO: Replace destroy DAL */
	if (adev->dm.dc)
		dc_destroy(&adev->dm.dc);
	/*
	 * TODO: pageflip, vlank interrupt
	 *
	 * amdgpu_dm_irq_fini(adev);
	 */

	if (adev->dm.cgs_device) {
		amdgpu_cgs_destroy_device(adev->dm.cgs_device);
		adev->dm.cgs_device = NULL;
	}
	if (adev->dm.freesync_module) {
		mod_freesync_destroy(adev->dm.freesync_module);
		adev->dm.freesync_module = NULL;
	}

	mutex_destroy(&adev->dm.audio_lock);
	mutex_destroy(&adev->dm.dc_lock);

	return;
}

static int load_dmcu_fw(struct amdgpu_device *adev)
{
	const char *fw_name_dmcu = NULL;
	int r;
	const struct dmcu_firmware_header_v1_0 *hdr;

	switch(adev->asic_type) {
#if defined(CONFIG_DRM_AMD_DC_SI)
	case CHIP_TAHITI:
	case CHIP_PITCAIRN:
	case CHIP_VERDE:
	case CHIP_OLAND:
#endif
	case CHIP_BONAIRE:
	case CHIP_HAWAII:
	case CHIP_KAVERI:
	case CHIP_KABINI:
	case CHIP_MULLINS:
	case CHIP_TONGA:
	case CHIP_FIJI:
	case CHIP_CARRIZO:
	case CHIP_STONEY:
	case CHIP_POLARIS11:
	case CHIP_POLARIS10:
	case CHIP_POLARIS12:
	case CHIP_VEGAM:
	case CHIP_VEGA10:
	case CHIP_VEGA12:
	case CHIP_VEGA20:
	case CHIP_NAVI10:
	case CHIP_NAVI14:
	case CHIP_RENOIR:
	case CHIP_SIENNA_CICHLID:
	case CHIP_NAVY_FLOUNDER:
	case CHIP_DIMGREY_CAVEFISH:
	case CHIP_VANGOGH:
		return 0;
	case CHIP_NAVI12:
		fw_name_dmcu = FIRMWARE_NAVI12_DMCU;
		break;
	case CHIP_RAVEN:
		if (ASICREV_IS_PICASSO(adev->external_rev_id))
			fw_name_dmcu = FIRMWARE_RAVEN_DMCU;
		else if (ASICREV_IS_RAVEN2(adev->external_rev_id))
			fw_name_dmcu = FIRMWARE_RAVEN_DMCU;
		else
			return 0;
		break;
	default:
		DRM_ERROR("Unsupported ASIC type: 0x%X\n", adev->asic_type);
		return -EINVAL;
	}

	if (adev->firmware.load_type != AMDGPU_FW_LOAD_PSP) {
		DRM_DEBUG_KMS("dm: DMCU firmware not supported on direct or SMU loading\n");
		return 0;
	}

	r = request_firmware_direct(&adev->dm.fw_dmcu, fw_name_dmcu, adev->dev);
	if (r == -ENOENT) {
		/* DMCU firmware is not necessary, so don't raise a fuss if it's missing */
		DRM_DEBUG_KMS("dm: DMCU firmware not found\n");
		adev->dm.fw_dmcu = NULL;
		return 0;
	}
	if (r) {
		dev_err(adev->dev, "amdgpu_dm: Can't load firmware \"%s\"\n",
			fw_name_dmcu);
		return r;
	}

	r = amdgpu_ucode_validate(adev->dm.fw_dmcu);
	if (r) {
		dev_err(adev->dev, "amdgpu_dm: Can't validate firmware \"%s\"\n",
			fw_name_dmcu);
		release_firmware(adev->dm.fw_dmcu);
		adev->dm.fw_dmcu = NULL;
		return r;
	}

	hdr = (const struct dmcu_firmware_header_v1_0 *)adev->dm.fw_dmcu->data;
	adev->firmware.ucode[AMDGPU_UCODE_ID_DMCU_ERAM].ucode_id = AMDGPU_UCODE_ID_DMCU_ERAM;
	adev->firmware.ucode[AMDGPU_UCODE_ID_DMCU_ERAM].fw = adev->dm.fw_dmcu;
	adev->firmware.fw_size +=
		ALIGN(le32_to_cpu(hdr->header.ucode_size_bytes) - le32_to_cpu(hdr->intv_size_bytes), PAGE_SIZE);

	adev->firmware.ucode[AMDGPU_UCODE_ID_DMCU_INTV].ucode_id = AMDGPU_UCODE_ID_DMCU_INTV;
	adev->firmware.ucode[AMDGPU_UCODE_ID_DMCU_INTV].fw = adev->dm.fw_dmcu;
	adev->firmware.fw_size +=
		ALIGN(le32_to_cpu(hdr->intv_size_bytes), PAGE_SIZE);

	adev->dm.dmcu_fw_version = le32_to_cpu(hdr->header.ucode_version);

	DRM_DEBUG_KMS("PSP loading DMCU firmware\n");

	return 0;
}

static uint32_t amdgpu_dm_dmub_reg_read(void *ctx, uint32_t address)
{
	struct amdgpu_device *adev = ctx;

	return dm_read_reg(adev->dm.dc->ctx, address);
}

static void amdgpu_dm_dmub_reg_write(void *ctx, uint32_t address,
				     uint32_t value)
{
	struct amdgpu_device *adev = ctx;

	return dm_write_reg(adev->dm.dc->ctx, address, value);
}

static int dm_dmub_sw_init(struct amdgpu_device *adev)
{
	struct dmub_srv_create_params create_params;
	struct dmub_srv_region_params region_params;
	struct dmub_srv_region_info region_info;
	struct dmub_srv_fb_params fb_params;
	struct dmub_srv_fb_info *fb_info;
	struct dmub_srv *dmub_srv;
	const struct dmcub_firmware_header_v1_0 *hdr;
	const char *fw_name_dmub;
	enum dmub_asic dmub_asic;
	enum dmub_status status;
	int r;

	switch (adev->asic_type) {
	case CHIP_RENOIR:
		dmub_asic = DMUB_ASIC_DCN21;
		fw_name_dmub = FIRMWARE_RENOIR_DMUB;
		if (ASICREV_IS_GREEN_SARDINE(adev->external_rev_id))
			fw_name_dmub = FIRMWARE_GREEN_SARDINE_DMUB;
		break;
	case CHIP_SIENNA_CICHLID:
		dmub_asic = DMUB_ASIC_DCN30;
		fw_name_dmub = FIRMWARE_SIENNA_CICHLID_DMUB;
		break;
	case CHIP_NAVY_FLOUNDER:
		dmub_asic = DMUB_ASIC_DCN30;
		fw_name_dmub = FIRMWARE_NAVY_FLOUNDER_DMUB;
		break;
	case CHIP_VANGOGH:
		dmub_asic = DMUB_ASIC_DCN301;
		fw_name_dmub = FIRMWARE_VANGOGH_DMUB;
		break;
	case CHIP_DIMGREY_CAVEFISH:
		dmub_asic = DMUB_ASIC_DCN302;
		fw_name_dmub = FIRMWARE_DIMGREY_CAVEFISH_DMUB;
		break;

	default:
		/* ASIC doesn't support DMUB. */
		return 0;
	}

	r = request_firmware_direct(&adev->dm.dmub_fw, fw_name_dmub, adev->dev);
	if (r) {
		DRM_ERROR("DMUB firmware loading failed: %d\n", r);
		return 0;
	}

	r = amdgpu_ucode_validate(adev->dm.dmub_fw);
	if (r) {
		DRM_ERROR("Couldn't validate DMUB firmware: %d\n", r);
		return 0;
	}

	hdr = (const struct dmcub_firmware_header_v1_0 *)adev->dm.dmub_fw->data;

	if (adev->firmware.load_type == AMDGPU_FW_LOAD_PSP) {
		adev->firmware.ucode[AMDGPU_UCODE_ID_DMCUB].ucode_id =
			AMDGPU_UCODE_ID_DMCUB;
		adev->firmware.ucode[AMDGPU_UCODE_ID_DMCUB].fw =
			adev->dm.dmub_fw;
		adev->firmware.fw_size +=
			ALIGN(le32_to_cpu(hdr->inst_const_bytes), PAGE_SIZE);

		DRM_INFO("Loading DMUB firmware via PSP: version=0x%08X\n",
			 adev->dm.dmcub_fw_version);
	}

	adev->dm.dmcub_fw_version = le32_to_cpu(hdr->header.ucode_version);

	adev->dm.dmub_srv = kzalloc(sizeof(*adev->dm.dmub_srv), GFP_KERNEL);
	dmub_srv = adev->dm.dmub_srv;

	if (!dmub_srv) {
		DRM_ERROR("Failed to allocate DMUB service!\n");
		return -ENOMEM;
	}

	memset(&create_params, 0, sizeof(create_params));
	create_params.user_ctx = adev;
	create_params.funcs.reg_read = amdgpu_dm_dmub_reg_read;
	create_params.funcs.reg_write = amdgpu_dm_dmub_reg_write;
	create_params.asic = dmub_asic;

	/* Create the DMUB service. */
	status = dmub_srv_create(dmub_srv, &create_params);
	if (status != DMUB_STATUS_OK) {
		DRM_ERROR("Error creating DMUB service: %d\n", status);
		return -EINVAL;
	}

	/* Calculate the size of all the regions for the DMUB service. */
	memset(&region_params, 0, sizeof(region_params));

	region_params.inst_const_size = le32_to_cpu(hdr->inst_const_bytes) -
					PSP_HEADER_BYTES - PSP_FOOTER_BYTES;
	region_params.bss_data_size = le32_to_cpu(hdr->bss_data_bytes);
	region_params.vbios_size = adev->bios_size;
	region_params.fw_bss_data = region_params.bss_data_size ?
		adev->dm.dmub_fw->data +
		le32_to_cpu(hdr->header.ucode_array_offset_bytes) +
		le32_to_cpu(hdr->inst_const_bytes) : NULL;
	region_params.fw_inst_const =
		adev->dm.dmub_fw->data +
		le32_to_cpu(hdr->header.ucode_array_offset_bytes) +
		PSP_HEADER_BYTES;

	status = dmub_srv_calc_region_info(dmub_srv, &region_params,
					   &region_info);

	if (status != DMUB_STATUS_OK) {
		DRM_ERROR("Error calculating DMUB region info: %d\n", status);
		return -EINVAL;
	}

	/*
	 * Allocate a framebuffer based on the total size of all the regions.
	 * TODO: Move this into GART.
	 */
	r = amdgpu_bo_create_kernel(adev, region_info.fb_size, PAGE_SIZE,
				    AMDGPU_GEM_DOMAIN_VRAM, &adev->dm.dmub_bo,
				    &adev->dm.dmub_bo_gpu_addr,
				    &adev->dm.dmub_bo_cpu_addr);
	if (r)
		return r;

	/* Rebase the regions on the framebuffer address. */
	memset(&fb_params, 0, sizeof(fb_params));
	fb_params.cpu_addr = adev->dm.dmub_bo_cpu_addr;
	fb_params.gpu_addr = adev->dm.dmub_bo_gpu_addr;
	fb_params.region_info = &region_info;

	adev->dm.dmub_fb_info =
		kzalloc(sizeof(*adev->dm.dmub_fb_info), GFP_KERNEL);
	fb_info = adev->dm.dmub_fb_info;

	if (!fb_info) {
		DRM_ERROR(
			"Failed to allocate framebuffer info for DMUB service!\n");
		return -ENOMEM;
	}

	status = dmub_srv_calc_fb_info(dmub_srv, &fb_params, fb_info);
	if (status != DMUB_STATUS_OK) {
		DRM_ERROR("Error calculating DMUB FB info: %d\n", status);
		return -EINVAL;
	}

	return 0;
}

static int dm_sw_init(void *handle)
{
	struct amdgpu_device *adev = (struct amdgpu_device *)handle;
	int r;

	r = dm_dmub_sw_init(adev);
	if (r)
		return r;

	return load_dmcu_fw(adev);
}

static int dm_sw_fini(void *handle)
{
	struct amdgpu_device *adev = (struct amdgpu_device *)handle;

	kfree(adev->dm.dmub_fb_info);
	adev->dm.dmub_fb_info = NULL;

	if (adev->dm.dmub_srv) {
		dmub_srv_destroy(adev->dm.dmub_srv);
		adev->dm.dmub_srv = NULL;
	}

	release_firmware(adev->dm.dmub_fw);
	adev->dm.dmub_fw = NULL;

	release_firmware(adev->dm.fw_dmcu);
	adev->dm.fw_dmcu = NULL;

	return 0;
}

static int detect_mst_link_for_all_connectors(struct drm_device *dev)
{
	struct amdgpu_dm_connector *aconnector;
	struct drm_connector *connector;
	struct drm_connector_list_iter iter;
	int ret = 0;

	drm_connector_list_iter_begin(dev, &iter);
	drm_for_each_connector_iter(connector, &iter) {
		aconnector = to_amdgpu_dm_connector(connector);
		if (aconnector->dc_link->type == dc_connection_mst_branch &&
		    aconnector->mst_mgr.aux) {
			DRM_DEBUG_DRIVER("DM_MST: starting TM on aconnector: %p [id: %d]\n",
					 aconnector,
					 aconnector->base.base.id);

			ret = drm_dp_mst_topology_mgr_set_mst(&aconnector->mst_mgr, true);
			if (ret < 0) {
				DRM_ERROR("DM_MST: Failed to start MST\n");
				aconnector->dc_link->type =
					dc_connection_single;
				break;
			}
		}
	}
	drm_connector_list_iter_end(&iter);

	return ret;
}

static int dm_late_init(void *handle)
{
	struct amdgpu_device *adev = (struct amdgpu_device *)handle;

	struct dmcu_iram_parameters params;
	unsigned int linear_lut[16];
	int i;
	struct dmcu *dmcu = NULL;
	bool ret = true;

	dmcu = adev->dm.dc->res_pool->dmcu;

	for (i = 0; i < 16; i++)
		linear_lut[i] = 0xFFFF * i / 15;

	params.set = 0;
	params.backlight_ramping_start = 0xCCCC;
	params.backlight_ramping_reduction = 0xCCCCCCCC;
	params.backlight_lut_array_size = 16;
	params.backlight_lut_array = linear_lut;

	/* Min backlight level after ABM reduction,  Don't allow below 1%
	 * 0xFFFF x 0.01 = 0x28F
	 */
	params.min_abm_backlight = 0x28F;

	/* In the case where abm is implemented on dmcub,
	 * dmcu object will be null.
	 * ABM 2.4 and up are implemented on dmcub.
	 */
	if (dmcu)
		ret = dmcu_load_iram(dmcu, params);
	else if (adev->dm.dc->ctx->dmub_srv)
		ret = dmub_init_abm_config(adev->dm.dc->res_pool, params);

	if (!ret)
		return -EINVAL;

	return detect_mst_link_for_all_connectors(adev_to_drm(adev));
}

static void s3_handle_mst(struct drm_device *dev, bool suspend)
{
	struct amdgpu_dm_connector *aconnector;
	struct drm_connector *connector;
	struct drm_connector_list_iter iter;
	struct drm_dp_mst_topology_mgr *mgr;
	int ret;
	bool need_hotplug = false;

	drm_connector_list_iter_begin(dev, &iter);
	drm_for_each_connector_iter(connector, &iter) {
		aconnector = to_amdgpu_dm_connector(connector);
		if (aconnector->dc_link->type != dc_connection_mst_branch ||
		    aconnector->mst_port)
			continue;

		mgr = &aconnector->mst_mgr;

		if (suspend) {
			drm_dp_mst_topology_mgr_suspend(mgr);
		} else {
			ret = drm_dp_mst_topology_mgr_resume(mgr, true);
			if (ret < 0) {
				drm_dp_mst_topology_mgr_set_mst(mgr, false);
				need_hotplug = true;
			}
		}
	}
	drm_connector_list_iter_end(&iter);

	if (need_hotplug)
		drm_kms_helper_hotplug_event(dev);
}

static int amdgpu_dm_smu_write_watermarks_table(struct amdgpu_device *adev)
{
	struct smu_context *smu = &adev->smu;
	int ret = 0;

	if (!is_support_sw_smu(adev))
		return 0;

	/* This interface is for dGPU Navi1x.Linux dc-pplib interface depends
	 * on window driver dc implementation.
	 * For Navi1x, clock settings of dcn watermarks are fixed. the settings
	 * should be passed to smu during boot up and resume from s3.
	 * boot up: dc calculate dcn watermark clock settings within dc_create,
	 * dcn20_resource_construct
	 * then call pplib functions below to pass the settings to smu:
	 * smu_set_watermarks_for_clock_ranges
	 * smu_set_watermarks_table
	 * navi10_set_watermarks_table
	 * smu_write_watermarks_table
	 *
	 * For Renoir, clock settings of dcn watermark are also fixed values.
	 * dc has implemented different flow for window driver:
	 * dc_hardware_init / dc_set_power_state
	 * dcn10_init_hw
	 * notify_wm_ranges
	 * set_wm_ranges
	 * -- Linux
	 * smu_set_watermarks_for_clock_ranges
	 * renoir_set_watermarks_table
	 * smu_write_watermarks_table
	 *
	 * For Linux,
	 * dc_hardware_init -> amdgpu_dm_init
	 * dc_set_power_state --> dm_resume
	 *
	 * therefore, this function apply to navi10/12/14 but not Renoir
	 * *
	 */
	switch(adev->asic_type) {
	case CHIP_NAVI10:
	case CHIP_NAVI14:
	case CHIP_NAVI12:
		break;
	default:
		return 0;
	}

	ret = smu_write_watermarks_table(smu);
	if (ret) {
		DRM_ERROR("Failed to update WMTABLE!\n");
		return ret;
	}

	return 0;
}

/**
 * dm_hw_init() - Initialize DC device
 * @handle: The base driver device containing the amdgpu_dm device.
 *
 * Initialize the &struct amdgpu_display_manager device. This involves calling
 * the initializers of each DM component, then populating the struct with them.
 *
 * Although the function implies hardware initialization, both hardware and
 * software are initialized here. Splitting them out to their relevant init
 * hooks is a future TODO item.
 *
 * Some notable things that are initialized here:
 *
 * - Display Core, both software and hardware
 * - DC modules that we need (freesync and color management)
 * - DRM software states
 * - Interrupt sources and handlers
 * - Vblank support
 * - Debug FS entries, if enabled
 */
static int dm_hw_init(void *handle)
{
	struct amdgpu_device *adev = (struct amdgpu_device *)handle;
	/* Create DAL display manager */
	amdgpu_dm_init(adev);
	amdgpu_dm_hpd_init(adev);

	return 0;
}

/**
 * dm_hw_fini() - Teardown DC device
 * @handle: The base driver device containing the amdgpu_dm device.
 *
 * Teardown components within &struct amdgpu_display_manager that require
 * cleanup. This involves cleaning up the DRM device, DC, and any modules that
 * were loaded. Also flush IRQ workqueues and disable them.
 */
static int dm_hw_fini(void *handle)
{
	struct amdgpu_device *adev = (struct amdgpu_device *)handle;

	amdgpu_dm_hpd_fini(adev);

	amdgpu_dm_irq_fini(adev);
	amdgpu_dm_fini(adev);
	return 0;
}


static int dm_enable_vblank(struct drm_crtc *crtc);
static void dm_disable_vblank(struct drm_crtc *crtc);

static void dm_gpureset_toggle_interrupts(struct amdgpu_device *adev,
				 struct dc_state *state, bool enable)
{
	enum dc_irq_source irq_source;
	struct amdgpu_crtc *acrtc;
	int rc = -EBUSY;
	int i = 0;

	for (i = 0; i < state->stream_count; i++) {
		acrtc = get_crtc_by_otg_inst(
				adev, state->stream_status[i].primary_otg_inst);

		if (acrtc && state->stream_status[i].plane_count != 0) {
			irq_source = IRQ_TYPE_PFLIP + acrtc->otg_inst;
			rc = dc_interrupt_set(adev->dm.dc, irq_source, enable) ? 0 : -EBUSY;
			DRM_DEBUG_VBL("crtc %d - vupdate irq %sabling: r=%d\n",
				      acrtc->crtc_id, enable ? "en" : "dis", rc);
			if (rc)
				DRM_WARN("Failed to %s pflip interrupts\n",
					 enable ? "enable" : "disable");

			if (enable) {
				rc = dm_enable_vblank(&acrtc->base);
				if (rc)
					DRM_WARN("Failed to enable vblank interrupts\n");
			} else {
				dm_disable_vblank(&acrtc->base);
			}

		}
	}

}

static enum dc_status amdgpu_dm_commit_zero_streams(struct dc *dc)
{
	struct dc_state *context = NULL;
	enum dc_status res = DC_ERROR_UNEXPECTED;
	int i;
	struct dc_stream_state *del_streams[MAX_PIPES];
	int del_streams_count = 0;

	memset(del_streams, 0, sizeof(del_streams));

	context = dc_create_state(dc);
	if (context == NULL)
		goto context_alloc_fail;

	dc_resource_state_copy_construct_current(dc, context);

	/* First remove from context all streams */
	for (i = 0; i < context->stream_count; i++) {
		struct dc_stream_state *stream = context->streams[i];

		del_streams[del_streams_count++] = stream;
	}

	/* Remove all planes for removed streams and then remove the streams */
	for (i = 0; i < del_streams_count; i++) {
		if (!dc_rem_all_planes_for_stream(dc, del_streams[i], context)) {
			res = DC_FAIL_DETACH_SURFACES;
			goto fail;
		}

		res = dc_remove_stream_from_ctx(dc, context, del_streams[i]);
		if (res != DC_OK)
			goto fail;
	}


	res = dc_validate_global_state(dc, context, false);

	if (res != DC_OK) {
		DRM_ERROR("%s:resource validation failed, dc_status:%d\n", __func__, res);
		goto fail;
	}

	res = dc_commit_state(dc, context);

fail:
	dc_release_state(context);

context_alloc_fail:
	return res;
}

static int dm_suspend(void *handle)
{
	struct amdgpu_device *adev = handle;
	struct amdgpu_display_manager *dm = &adev->dm;
	int ret = 0;

	if (amdgpu_in_reset(adev)) {
		mutex_lock(&dm->dc_lock);

#if defined(CONFIG_DRM_AMD_DC_DCN)
		dc_allow_idle_optimizations(adev->dm.dc, false);
#endif

		dm->cached_dc_state = dc_copy_state(dm->dc->current_state);

		dm_gpureset_toggle_interrupts(adev, dm->cached_dc_state, false);

		amdgpu_dm_commit_zero_streams(dm->dc);

		amdgpu_dm_irq_suspend(adev);

		return ret;
	}

#ifdef CONFIG_DRM_AMD_SECURE_DISPLAY
	amdgpu_dm_crtc_secure_display_suspend(adev);
#endif
	WARN_ON(adev->dm.cached_state);
	adev->dm.cached_state = drm_atomic_helper_suspend(adev_to_drm(adev));

	s3_handle_mst(adev_to_drm(adev), true);

	amdgpu_dm_irq_suspend(adev);


	dc_set_power_state(dm->dc, DC_ACPI_CM_POWER_STATE_D3);

	return 0;
}

static struct amdgpu_dm_connector *
amdgpu_dm_find_first_crtc_matching_connector(struct drm_atomic_state *state,
					     struct drm_crtc *crtc)
{
	uint32_t i;
	struct drm_connector_state *new_con_state;
	struct drm_connector *connector;
	struct drm_crtc *crtc_from_state;

	for_each_new_connector_in_state(state, connector, new_con_state, i) {
		crtc_from_state = new_con_state->crtc;

		if (crtc_from_state == crtc)
			return to_amdgpu_dm_connector(connector);
	}

	return NULL;
}

static void emulated_link_detect(struct dc_link *link)
{
	struct dc_sink_init_data sink_init_data = { 0 };
	struct display_sink_capability sink_caps = { 0 };
	enum dc_edid_status edid_status;
	struct dc_context *dc_ctx = link->ctx;
	struct dc_sink *sink = NULL;
	struct dc_sink *prev_sink = NULL;

	link->type = dc_connection_none;
	prev_sink = link->local_sink;

	if (prev_sink)
		dc_sink_release(prev_sink);

	switch (link->connector_signal) {
	case SIGNAL_TYPE_HDMI_TYPE_A: {
		sink_caps.transaction_type = DDC_TRANSACTION_TYPE_I2C;
		sink_caps.signal = SIGNAL_TYPE_HDMI_TYPE_A;
		break;
	}

	case SIGNAL_TYPE_DVI_SINGLE_LINK: {
		sink_caps.transaction_type = DDC_TRANSACTION_TYPE_I2C;
		sink_caps.signal = SIGNAL_TYPE_DVI_SINGLE_LINK;
		break;
	}

	case SIGNAL_TYPE_DVI_DUAL_LINK: {
		sink_caps.transaction_type = DDC_TRANSACTION_TYPE_I2C;
		sink_caps.signal = SIGNAL_TYPE_DVI_DUAL_LINK;
		break;
	}

	case SIGNAL_TYPE_LVDS: {
		sink_caps.transaction_type = DDC_TRANSACTION_TYPE_I2C;
		sink_caps.signal = SIGNAL_TYPE_LVDS;
		break;
	}

	case SIGNAL_TYPE_EDP: {
		sink_caps.transaction_type =
			DDC_TRANSACTION_TYPE_I2C_OVER_AUX;
		sink_caps.signal = SIGNAL_TYPE_EDP;
		break;
	}

	case SIGNAL_TYPE_DISPLAY_PORT: {
		sink_caps.transaction_type =
			DDC_TRANSACTION_TYPE_I2C_OVER_AUX;
		sink_caps.signal = SIGNAL_TYPE_VIRTUAL;
		break;
	}

	default:
		DC_ERROR("Invalid connector type! signal:%d\n",
			link->connector_signal);
		return;
	}

	sink_init_data.link = link;
	sink_init_data.sink_signal = sink_caps.signal;

	sink = dc_sink_create(&sink_init_data);
	if (!sink) {
		DC_ERROR("Failed to create sink!\n");
		return;
	}

	/* dc_sink_create returns a new reference */
	link->local_sink = sink;

	edid_status = dm_helpers_read_local_edid(
			link->ctx,
			link,
			sink);

	if (edid_status != EDID_OK)
		DC_ERROR("Failed to read EDID");

}

static void dm_gpureset_commit_state(struct dc_state *dc_state,
				     struct amdgpu_display_manager *dm)
{
	struct {
		struct dc_surface_update surface_updates[MAX_SURFACES];
		struct dc_plane_info plane_infos[MAX_SURFACES];
		struct dc_scaling_info scaling_infos[MAX_SURFACES];
		struct dc_flip_addrs flip_addrs[MAX_SURFACES];
		struct dc_stream_update stream_update;
	} * bundle;
	int k, m;

	bundle = kzalloc(sizeof(*bundle), GFP_KERNEL);

	if (!bundle) {
		dm_error("Failed to allocate update bundle\n");
		goto cleanup;
	}

	for (k = 0; k < dc_state->stream_count; k++) {
		bundle->stream_update.stream = dc_state->streams[k];

		for (m = 0; m < dc_state->stream_status->plane_count; m++) {
			bundle->surface_updates[m].surface =
				dc_state->stream_status->plane_states[m];
			bundle->surface_updates[m].surface->force_full_update =
				true;
		}
		dc_commit_updates_for_stream(
			dm->dc, bundle->surface_updates,
			dc_state->stream_status->plane_count,
			dc_state->streams[k], &bundle->stream_update, dc_state);
	}

cleanup:
	kfree(bundle);

	return;
}

static void dm_set_dpms_off(struct dc_link *link)
{
	struct dc_stream_state *stream_state;
	struct amdgpu_dm_connector *aconnector = link->priv;
	struct amdgpu_device *adev = drm_to_adev(aconnector->base.dev);
	struct dc_stream_update stream_update;
	bool dpms_off = true;

	memset(&stream_update, 0, sizeof(stream_update));
	stream_update.dpms_off = &dpms_off;

	mutex_lock(&adev->dm.dc_lock);
	stream_state = dc_stream_find_from_link(link);

	if (stream_state == NULL) {
		DRM_DEBUG_DRIVER("Error finding stream state associated with link!\n");
		mutex_unlock(&adev->dm.dc_lock);
		return;
	}

	stream_update.stream = stream_state;
	dc_commit_updates_for_stream(stream_state->ctx->dc, NULL, 0,
				     stream_state, &stream_update,
				     stream_state->ctx->dc->current_state);
	mutex_unlock(&adev->dm.dc_lock);
}

static int dm_resume(void *handle)
{
	struct amdgpu_device *adev = handle;
	struct drm_device *ddev = adev_to_drm(adev);
	struct amdgpu_display_manager *dm = &adev->dm;
	struct amdgpu_dm_connector *aconnector;
	struct drm_connector *connector;
	struct drm_connector_list_iter iter;
	struct drm_crtc *crtc;
	struct drm_crtc_state *new_crtc_state;
	struct dm_crtc_state *dm_new_crtc_state;
	struct drm_plane *plane;
	struct drm_plane_state *new_plane_state;
	struct dm_plane_state *dm_new_plane_state;
	struct dm_atomic_state *dm_state = to_dm_atomic_state(dm->atomic_obj.state);
	enum dc_connection_type new_connection_type = dc_connection_none;
	struct dc_state *dc_state;
	int i, r, j;

	if (amdgpu_in_reset(adev)) {
		dc_state = dm->cached_dc_state;

		r = dm_dmub_hw_init(adev);
		if (r)
			DRM_ERROR("DMUB interface failed to initialize: status=%d\n", r);

		dc_set_power_state(dm->dc, DC_ACPI_CM_POWER_STATE_D0);
		dc_resume(dm->dc);

		amdgpu_dm_irq_resume_early(adev);

		for (i = 0; i < dc_state->stream_count; i++) {
			dc_state->streams[i]->mode_changed = true;
			for (j = 0; j < dc_state->stream_status->plane_count; j++) {
				dc_state->stream_status->plane_states[j]->update_flags.raw
					= 0xffffffff;
			}
		}

		WARN_ON(!dc_commit_state(dm->dc, dc_state));

		dm_gpureset_commit_state(dm->cached_dc_state, dm);

		dm_gpureset_toggle_interrupts(adev, dm->cached_dc_state, true);

		dc_release_state(dm->cached_dc_state);
		dm->cached_dc_state = NULL;

		amdgpu_dm_irq_resume_late(adev);

		mutex_unlock(&dm->dc_lock);

		return 0;
	}
	/* Recreate dc_state - DC invalidates it when setting power state to S3. */
	dc_release_state(dm_state->context);
	dm_state->context = dc_create_state(dm->dc);
	/* TODO: Remove dc_state->dccg, use dc->dccg directly. */
	dc_resource_state_construct(dm->dc, dm_state->context);

	/* Before powering on DC we need to re-initialize DMUB. */
	r = dm_dmub_hw_init(adev);
	if (r)
		DRM_ERROR("DMUB interface failed to initialize: status=%d\n", r);

	/* power on hardware */
	dc_set_power_state(dm->dc, DC_ACPI_CM_POWER_STATE_D0);

	/* program HPD filter */
	dc_resume(dm->dc);

	/*
	 * early enable HPD Rx IRQ, should be done before set mode as short
	 * pulse interrupts are used for MST
	 */
	amdgpu_dm_irq_resume_early(adev);

	/* On resume we need to rewrite the MSTM control bits to enable MST*/
	s3_handle_mst(ddev, false);

	/* Do detection*/
	drm_connector_list_iter_begin(ddev, &iter);
	drm_for_each_connector_iter(connector, &iter) {
		aconnector = to_amdgpu_dm_connector(connector);

		/*
		 * this is the case when traversing through already created
		 * MST connectors, should be skipped
		 */
		if (aconnector->mst_port)
			continue;

		mutex_lock(&aconnector->hpd_lock);
		if (!dc_link_detect_sink(aconnector->dc_link, &new_connection_type))
			DRM_ERROR("KMS: Failed to detect connector\n");

		if (aconnector->base.force && new_connection_type == dc_connection_none)
			emulated_link_detect(aconnector->dc_link);
		else
			dc_link_detect(aconnector->dc_link, DETECT_REASON_HPD);

		if (aconnector->fake_enable && aconnector->dc_link->local_sink)
			aconnector->fake_enable = false;

		if (aconnector->dc_sink)
			dc_sink_release(aconnector->dc_sink);
		aconnector->dc_sink = NULL;
		amdgpu_dm_update_connector_after_detect(aconnector);
		mutex_unlock(&aconnector->hpd_lock);
	}
	drm_connector_list_iter_end(&iter);

	/* Force mode set in atomic commit */
	for_each_new_crtc_in_state(dm->cached_state, crtc, new_crtc_state, i)
		new_crtc_state->active_changed = true;

	/*
	 * atomic_check is expected to create the dc states. We need to release
	 * them here, since they were duplicated as part of the suspend
	 * procedure.
	 */
	for_each_new_crtc_in_state(dm->cached_state, crtc, new_crtc_state, i) {
		dm_new_crtc_state = to_dm_crtc_state(new_crtc_state);
		if (dm_new_crtc_state->stream) {
			WARN_ON(kref_read(&dm_new_crtc_state->stream->refcount) > 1);
			dc_stream_release(dm_new_crtc_state->stream);
			dm_new_crtc_state->stream = NULL;
		}
	}

	for_each_new_plane_in_state(dm->cached_state, plane, new_plane_state, i) {
		dm_new_plane_state = to_dm_plane_state(new_plane_state);
		if (dm_new_plane_state->dc_state) {
			WARN_ON(kref_read(&dm_new_plane_state->dc_state->refcount) > 1);
			dc_plane_state_release(dm_new_plane_state->dc_state);
			dm_new_plane_state->dc_state = NULL;
		}
	}

	drm_atomic_helper_resume(ddev, dm->cached_state);

	dm->cached_state = NULL;

#ifdef CONFIG_DRM_AMD_SECURE_DISPLAY
	amdgpu_dm_crtc_secure_display_resume(adev);
#endif

	amdgpu_dm_irq_resume_late(adev);

	amdgpu_dm_smu_write_watermarks_table(adev);

	return 0;
}

/**
 * DOC: DM Lifecycle
 *
 * DM (and consequently DC) is registered in the amdgpu base driver as a IP
 * block. When CONFIG_DRM_AMD_DC is enabled, the DM device IP block is added to
 * the base driver's device list to be initialized and torn down accordingly.
 *
 * The functions to do so are provided as hooks in &struct amd_ip_funcs.
 */

static const struct amd_ip_funcs amdgpu_dm_funcs = {
	.name = "dm",
	.early_init = dm_early_init,
	.late_init = dm_late_init,
	.sw_init = dm_sw_init,
	.sw_fini = dm_sw_fini,
	.hw_init = dm_hw_init,
	.hw_fini = dm_hw_fini,
	.suspend = dm_suspend,
	.resume = dm_resume,
	.is_idle = dm_is_idle,
	.wait_for_idle = dm_wait_for_idle,
	.check_soft_reset = dm_check_soft_reset,
	.soft_reset = dm_soft_reset,
	.set_clockgating_state = dm_set_clockgating_state,
	.set_powergating_state = dm_set_powergating_state,
};

const struct amdgpu_ip_block_version dm_ip_block =
{
	.type = AMD_IP_BLOCK_TYPE_DCE,
	.major = 1,
	.minor = 0,
	.rev = 0,
	.funcs = &amdgpu_dm_funcs,
};


/**
 * DOC: atomic
 *
 * *WIP*
 */

static const struct drm_mode_config_funcs amdgpu_dm_mode_funcs = {
	.fb_create = amdgpu_display_user_framebuffer_create,
	.get_format_info = amd_get_format_info,
	.output_poll_changed = drm_fb_helper_output_poll_changed,
	.atomic_check = amdgpu_dm_atomic_check,
	.atomic_commit = drm_atomic_helper_commit,
};

static struct drm_mode_config_helper_funcs amdgpu_dm_mode_config_helperfuncs = {
	.atomic_commit_tail = amdgpu_dm_atomic_commit_tail
};

static void update_connector_ext_caps(struct amdgpu_dm_connector *aconnector)
{
	u32 max_cll, min_cll, max, min, q, r;
	struct amdgpu_dm_backlight_caps *caps;
	struct amdgpu_display_manager *dm;
	struct drm_connector *conn_base;
	struct amdgpu_device *adev;
	struct dc_link *link = NULL;
	static const u8 pre_computed_values[] = {
		50, 51, 52, 53, 55, 56, 57, 58, 59, 61, 62, 63, 65, 66, 68, 69,
		71, 72, 74, 75, 77, 79, 81, 82, 84, 86, 88, 90, 92, 94, 96, 98};

	if (!aconnector || !aconnector->dc_link)
		return;

	link = aconnector->dc_link;
	if (link->connector_signal != SIGNAL_TYPE_EDP)
		return;

	conn_base = &aconnector->base;
	adev = drm_to_adev(conn_base->dev);
	dm = &adev->dm;
	caps = &dm->backlight_caps;
	caps->ext_caps = &aconnector->dc_link->dpcd_sink_ext_caps;
	caps->aux_support = false;
	max_cll = conn_base->hdr_sink_metadata.hdmi_type1.max_cll;
	min_cll = conn_base->hdr_sink_metadata.hdmi_type1.min_cll;

	if (caps->ext_caps->bits.oled == 1 ||
	    caps->ext_caps->bits.sdr_aux_backlight_control == 1 ||
	    caps->ext_caps->bits.hdr_aux_backlight_control == 1)
		caps->aux_support = true;

	if (amdgpu_backlight == 0)
		caps->aux_support = false;
	else if (amdgpu_backlight == 1)
		caps->aux_support = true;

	/* From the specification (CTA-861-G), for calculating the maximum
	 * luminance we need to use:
	 *	Luminance = 50*2**(CV/32)
	 * Where CV is a one-byte value.
	 * For calculating this expression we may need float point precision;
	 * to avoid this complexity level, we take advantage that CV is divided
	 * by a constant. From the Euclids division algorithm, we know that CV
	 * can be written as: CV = 32*q + r. Next, we replace CV in the
	 * Luminance expression and get 50*(2**q)*(2**(r/32)), hence we just
	 * need to pre-compute the value of r/32. For pre-computing the values
	 * We just used the following Ruby line:
	 *	(0...32).each {|cv| puts (50*2**(cv/32.0)).round}
	 * The results of the above expressions can be verified at
	 * pre_computed_values.
	 */
	q = max_cll >> 5;
	r = max_cll % 32;
	max = (1 << q) * pre_computed_values[r];

	// min luminance: maxLum * (CV/255)^2 / 100
	q = DIV_ROUND_CLOSEST(min_cll, 255);
	min = max * DIV_ROUND_CLOSEST((q * q), 100);

	caps->aux_max_input_signal = max;
	caps->aux_min_input_signal = min;
}

void amdgpu_dm_update_connector_after_detect(
		struct amdgpu_dm_connector *aconnector)
{
	struct drm_connector *connector = &aconnector->base;
	struct drm_device *dev = connector->dev;
	struct dc_sink *sink;

	/* MST handled by drm_mst framework */
	if (aconnector->mst_mgr.mst_state == true)
		return;

	sink = aconnector->dc_link->local_sink;
	if (sink)
		dc_sink_retain(sink);

	/*
	 * Edid mgmt connector gets first update only in mode_valid hook and then
	 * the connector sink is set to either fake or physical sink depends on link status.
	 * Skip if already done during boot.
	 */
	if (aconnector->base.force != DRM_FORCE_UNSPECIFIED
			&& aconnector->dc_em_sink) {

		/*
		 * For S3 resume with headless use eml_sink to fake stream
		 * because on resume connector->sink is set to NULL
		 */
		mutex_lock(&dev->mode_config.mutex);

		if (sink) {
			if (aconnector->dc_sink) {
				amdgpu_dm_update_freesync_caps(connector, NULL);
				/*
				 * retain and release below are used to
				 * bump up refcount for sink because the link doesn't point
				 * to it anymore after disconnect, so on next crtc to connector
				 * reshuffle by UMD we will get into unwanted dc_sink release
				 */
				dc_sink_release(aconnector->dc_sink);
			}
			aconnector->dc_sink = sink;
			dc_sink_retain(aconnector->dc_sink);
			amdgpu_dm_update_freesync_caps(connector,
					aconnector->edid);
		} else {
			amdgpu_dm_update_freesync_caps(connector, NULL);
			if (!aconnector->dc_sink) {
				aconnector->dc_sink = aconnector->dc_em_sink;
				dc_sink_retain(aconnector->dc_sink);
			}
		}

		mutex_unlock(&dev->mode_config.mutex);

		if (sink)
			dc_sink_release(sink);
		return;
	}

	/*
	 * TODO: temporary guard to look for proper fix
	 * if this sink is MST sink, we should not do anything
	 */
	if (sink && sink->sink_signal == SIGNAL_TYPE_DISPLAY_PORT_MST) {
		dc_sink_release(sink);
		return;
	}

	if (aconnector->dc_sink == sink) {
		/*
		 * We got a DP short pulse (Link Loss, DP CTS, etc...).
		 * Do nothing!!
		 */
		DRM_DEBUG_DRIVER("DCHPD: connector_id=%d: dc_sink didn't change.\n",
				aconnector->connector_id);
		if (sink)
			dc_sink_release(sink);
		return;
	}

	DRM_DEBUG_DRIVER("DCHPD: connector_id=%d: Old sink=%p New sink=%p\n",
		aconnector->connector_id, aconnector->dc_sink, sink);

	mutex_lock(&dev->mode_config.mutex);

	/*
	 * 1. Update status of the drm connector
	 * 2. Send an event and let userspace tell us what to do
	 */
	if (sink) {
		/*
		 * TODO: check if we still need the S3 mode update workaround.
		 * If yes, put it here.
		 */
		if (aconnector->dc_sink) {
			amdgpu_dm_update_freesync_caps(connector, NULL);
			dc_sink_release(aconnector->dc_sink);
		}

		aconnector->dc_sink = sink;
		dc_sink_retain(aconnector->dc_sink);
		if (sink->dc_edid.length == 0) {
			aconnector->edid = NULL;
			if (aconnector->dc_link->aux_mode) {
				drm_dp_cec_unset_edid(
					&aconnector->dm_dp_aux.aux);
			}
		} else {
			aconnector->edid =
				(struct edid *)sink->dc_edid.raw_edid;

			drm_connector_update_edid_property(connector,
							   aconnector->edid);
			if (aconnector->dc_link->aux_mode)
				drm_dp_cec_set_edid(&aconnector->dm_dp_aux.aux,
						    aconnector->edid);
		}

		amdgpu_dm_update_freesync_caps(connector, aconnector->edid);
		update_connector_ext_caps(aconnector);
	} else {
		drm_dp_cec_unset_edid(&aconnector->dm_dp_aux.aux);
		amdgpu_dm_update_freesync_caps(connector, NULL);
		drm_connector_update_edid_property(connector, NULL);
		aconnector->num_modes = 0;
		dc_sink_release(aconnector->dc_sink);
		aconnector->dc_sink = NULL;
		aconnector->edid = NULL;
#ifdef CONFIG_DRM_AMD_DC_HDCP
		/* Set CP to DESIRED if it was ENABLED, so we can re-enable it again on hotplug */
		if (connector->state->content_protection == DRM_MODE_CONTENT_PROTECTION_ENABLED)
			connector->state->content_protection = DRM_MODE_CONTENT_PROTECTION_DESIRED;
#endif
	}

	mutex_unlock(&dev->mode_config.mutex);

	update_subconnector_property(aconnector);

	if (sink)
		dc_sink_release(sink);
}

static void handle_hpd_irq(void *param)
{
	struct amdgpu_dm_connector *aconnector = (struct amdgpu_dm_connector *)param;
	struct drm_connector *connector = &aconnector->base;
	struct drm_device *dev = connector->dev;
	enum dc_connection_type new_connection_type = dc_connection_none;
	struct amdgpu_device *adev = drm_to_adev(dev);
#ifdef CONFIG_DRM_AMD_DC_HDCP
	struct dm_connector_state *dm_con_state = to_dm_connector_state(connector->state);
#endif

	if (adev->dm.disable_hpd_irq)
		return;

	/*
	 * In case of failure or MST no need to update connector status or notify the OS
	 * since (for MST case) MST does this in its own context.
	 */
	mutex_lock(&aconnector->hpd_lock);

#ifdef CONFIG_DRM_AMD_DC_HDCP
	if (adev->dm.hdcp_workqueue) {
		hdcp_reset_display(adev->dm.hdcp_workqueue, aconnector->dc_link->link_index);
		dm_con_state->update_hdcp = true;
	}
#endif
	if (aconnector->fake_enable)
		aconnector->fake_enable = false;

	if (!dc_link_detect_sink(aconnector->dc_link, &new_connection_type))
		DRM_ERROR("KMS: Failed to detect connector\n");

	if (aconnector->base.force && new_connection_type == dc_connection_none) {
		emulated_link_detect(aconnector->dc_link);


		drm_modeset_lock_all(dev);
		dm_restore_drm_connector_state(dev, connector);
		drm_modeset_unlock_all(dev);

		if (aconnector->base.force == DRM_FORCE_UNSPECIFIED)
			drm_kms_helper_hotplug_event(dev);

	} else if (dc_link_detect(aconnector->dc_link, DETECT_REASON_HPD)) {
		if (new_connection_type == dc_connection_none &&
		    aconnector->dc_link->type == dc_connection_none)
			dm_set_dpms_off(aconnector->dc_link);

		amdgpu_dm_update_connector_after_detect(aconnector);

		drm_modeset_lock_all(dev);
		dm_restore_drm_connector_state(dev, connector);
		drm_modeset_unlock_all(dev);

		if (aconnector->base.force == DRM_FORCE_UNSPECIFIED)
			drm_kms_helper_hotplug_event(dev);
	}
	mutex_unlock(&aconnector->hpd_lock);

}

static void dm_handle_hpd_rx_irq(struct amdgpu_dm_connector *aconnector)
{
	uint8_t esi[DP_PSR_ERROR_STATUS - DP_SINK_COUNT_ESI] = { 0 };
	uint8_t dret;
	bool new_irq_handled = false;
	int dpcd_addr;
	int dpcd_bytes_to_read;

	const int max_process_count = 30;
	int process_count = 0;

	const struct dc_link_status *link_status = dc_link_get_status(aconnector->dc_link);

	if (link_status->dpcd_caps->dpcd_rev.raw < 0x12) {
		dpcd_bytes_to_read = DP_LANE0_1_STATUS - DP_SINK_COUNT;
		/* DPCD 0x200 - 0x201 for downstream IRQ */
		dpcd_addr = DP_SINK_COUNT;
	} else {
		dpcd_bytes_to_read = DP_PSR_ERROR_STATUS - DP_SINK_COUNT_ESI;
		/* DPCD 0x2002 - 0x2005 for downstream IRQ */
		dpcd_addr = DP_SINK_COUNT_ESI;
	}

	dret = drm_dp_dpcd_read(
		&aconnector->dm_dp_aux.aux,
		dpcd_addr,
		esi,
		dpcd_bytes_to_read);

	while (dret == dpcd_bytes_to_read &&
		process_count < max_process_count) {
		uint8_t retry;
		dret = 0;

		process_count++;

		DRM_DEBUG_DRIVER("ESI %02x %02x %02x\n", esi[0], esi[1], esi[2]);
		/* handle HPD short pulse irq */
		if (aconnector->mst_mgr.mst_state)
			drm_dp_mst_hpd_irq(
				&aconnector->mst_mgr,
				esi,
				&new_irq_handled);

		if (new_irq_handled) {
			/* ACK at DPCD to notify down stream */
			const int ack_dpcd_bytes_to_write =
				dpcd_bytes_to_read - 1;

			for (retry = 0; retry < 3; retry++) {
				uint8_t wret;

				wret = drm_dp_dpcd_write(
					&aconnector->dm_dp_aux.aux,
					dpcd_addr + 1,
					&esi[1],
					ack_dpcd_bytes_to_write);
				if (wret == ack_dpcd_bytes_to_write)
					break;
			}

			/* check if there is new irq to be handled */
			dret = drm_dp_dpcd_read(
				&aconnector->dm_dp_aux.aux,
				dpcd_addr,
				esi,
				dpcd_bytes_to_read);

			new_irq_handled = false;
		} else {
			break;
		}
	}

	if (process_count == max_process_count)
		DRM_DEBUG_DRIVER("Loop exceeded max iterations\n");
}

static void handle_hpd_rx_irq(void *param)
{
	struct amdgpu_dm_connector *aconnector = (struct amdgpu_dm_connector *)param;
	struct drm_connector *connector = &aconnector->base;
	struct drm_device *dev = connector->dev;
	struct dc_link *dc_link = aconnector->dc_link;
	bool is_mst_root_connector = aconnector->mst_mgr.mst_state;
	bool result = false;
	enum dc_connection_type new_connection_type = dc_connection_none;
	struct amdgpu_device *adev = drm_to_adev(dev);
	union hpd_irq_data hpd_irq_data;

	memset(&hpd_irq_data, 0, sizeof(hpd_irq_data));

	if (adev->dm.disable_hpd_irq)
		return;


	/*
	 * TODO:Temporary add mutex to protect hpd interrupt not have a gpio
	 * conflict, after implement i2c helper, this mutex should be
	 * retired.
	 */
	if (dc_link->type != dc_connection_mst_branch)
		mutex_lock(&aconnector->hpd_lock);

	read_hpd_rx_irq_data(dc_link, &hpd_irq_data);

	if ((dc_link->cur_link_settings.lane_count != LANE_COUNT_UNKNOWN) ||
		(dc_link->type == dc_connection_mst_branch)) {
		if (hpd_irq_data.bytes.device_service_irq.bits.UP_REQ_MSG_RDY) {
			result = true;
			dm_handle_hpd_rx_irq(aconnector);
			goto out;
		} else if (hpd_irq_data.bytes.device_service_irq.bits.DOWN_REP_MSG_RDY) {
			result = false;
			dm_handle_hpd_rx_irq(aconnector);
			goto out;
		}
	}

	mutex_lock(&adev->dm.dc_lock);
#ifdef CONFIG_DRM_AMD_DC_HDCP
	result = dc_link_handle_hpd_rx_irq(dc_link, &hpd_irq_data, NULL);
#else
	result = dc_link_handle_hpd_rx_irq(dc_link, NULL, NULL);
#endif
	mutex_unlock(&adev->dm.dc_lock);

out:
	if (result && !is_mst_root_connector) {
		/* Downstream Port status changed. */
		if (!dc_link_detect_sink(dc_link, &new_connection_type))
			DRM_ERROR("KMS: Failed to detect connector\n");

		if (aconnector->base.force && new_connection_type == dc_connection_none) {
			emulated_link_detect(dc_link);

			if (aconnector->fake_enable)
				aconnector->fake_enable = false;

			amdgpu_dm_update_connector_after_detect(aconnector);


			drm_modeset_lock_all(dev);
			dm_restore_drm_connector_state(dev, connector);
			drm_modeset_unlock_all(dev);

			drm_kms_helper_hotplug_event(dev);
		} else if (dc_link_detect(dc_link, DETECT_REASON_HPDRX)) {

			if (aconnector->fake_enable)
				aconnector->fake_enable = false;

			amdgpu_dm_update_connector_after_detect(aconnector);


			drm_modeset_lock_all(dev);
			dm_restore_drm_connector_state(dev, connector);
			drm_modeset_unlock_all(dev);

			drm_kms_helper_hotplug_event(dev);
		}
	}
#ifdef CONFIG_DRM_AMD_DC_HDCP
	if (hpd_irq_data.bytes.device_service_irq.bits.CP_IRQ) {
		if (adev->dm.hdcp_workqueue)
			hdcp_handle_cpirq(adev->dm.hdcp_workqueue,  aconnector->base.index);
	}
#endif

	if (dc_link->type != dc_connection_mst_branch) {
		drm_dp_cec_irq(&aconnector->dm_dp_aux.aux);
		mutex_unlock(&aconnector->hpd_lock);
	}
}

static void register_hpd_handlers(struct amdgpu_device *adev)
{
	struct drm_device *dev = adev_to_drm(adev);
	struct drm_connector *connector;
	struct amdgpu_dm_connector *aconnector;
	const struct dc_link *dc_link;
	struct dc_interrupt_params int_params = {0};

	int_params.requested_polarity = INTERRUPT_POLARITY_DEFAULT;
	int_params.current_polarity = INTERRUPT_POLARITY_DEFAULT;

	list_for_each_entry(connector,
			&dev->mode_config.connector_list, head)	{

		aconnector = to_amdgpu_dm_connector(connector);
		dc_link = aconnector->dc_link;

		if (DC_IRQ_SOURCE_INVALID != dc_link->irq_source_hpd) {
			int_params.int_context = INTERRUPT_LOW_IRQ_CONTEXT;
			int_params.irq_source = dc_link->irq_source_hpd;

			amdgpu_dm_irq_register_interrupt(adev, &int_params,
					handle_hpd_irq,
					(void *) aconnector);
		}

		if (DC_IRQ_SOURCE_INVALID != dc_link->irq_source_hpd_rx) {

			/* Also register for DP short pulse (hpd_rx). */
			int_params.int_context = INTERRUPT_LOW_IRQ_CONTEXT;
			int_params.irq_source =	dc_link->irq_source_hpd_rx;

			amdgpu_dm_irq_register_interrupt(adev, &int_params,
					handle_hpd_rx_irq,
					(void *) aconnector);
		}
	}
}

#if defined(CONFIG_DRM_AMD_DC_SI)
/* Register IRQ sources and initialize IRQ callbacks */
static int dce60_register_irq_handlers(struct amdgpu_device *adev)
{
	struct dc *dc = adev->dm.dc;
	struct common_irq_params *c_irq_params;
	struct dc_interrupt_params int_params = {0};
	int r;
	int i;
	unsigned client_id = AMDGPU_IRQ_CLIENTID_LEGACY;

	int_params.requested_polarity = INTERRUPT_POLARITY_DEFAULT;
	int_params.current_polarity = INTERRUPT_POLARITY_DEFAULT;

	/*
	 * Actions of amdgpu_irq_add_id():
	 * 1. Register a set() function with base driver.
	 *    Base driver will call set() function to enable/disable an
	 *    interrupt in DC hardware.
	 * 2. Register amdgpu_dm_irq_handler().
	 *    Base driver will call amdgpu_dm_irq_handler() for ALL interrupts
	 *    coming from DC hardware.
	 *    amdgpu_dm_irq_handler() will re-direct the interrupt to DC
	 *    for acknowledging and handling. */

	/* Use VBLANK interrupt */
	for (i = 0; i < adev->mode_info.num_crtc; i++) {
		r = amdgpu_irq_add_id(adev, client_id, i+1 , &adev->crtc_irq);
		if (r) {
			DRM_ERROR("Failed to add crtc irq id!\n");
			return r;
		}

		int_params.int_context = INTERRUPT_HIGH_IRQ_CONTEXT;
		int_params.irq_source =
			dc_interrupt_to_irq_source(dc, i+1 , 0);

		c_irq_params = &adev->dm.vblank_params[int_params.irq_source - DC_IRQ_SOURCE_VBLANK1];

		c_irq_params->adev = adev;
		c_irq_params->irq_src = int_params.irq_source;

		amdgpu_dm_irq_register_interrupt(adev, &int_params,
				dm_crtc_high_irq, c_irq_params);
	}

	/* Use GRPH_PFLIP interrupt */
	for (i = VISLANDS30_IV_SRCID_D1_GRPH_PFLIP;
			i <= VISLANDS30_IV_SRCID_D6_GRPH_PFLIP; i += 2) {
		r = amdgpu_irq_add_id(adev, client_id, i, &adev->pageflip_irq);
		if (r) {
			DRM_ERROR("Failed to add page flip irq id!\n");
			return r;
		}

		int_params.int_context = INTERRUPT_HIGH_IRQ_CONTEXT;
		int_params.irq_source =
			dc_interrupt_to_irq_source(dc, i, 0);

		c_irq_params = &adev->dm.pflip_params[int_params.irq_source - DC_IRQ_SOURCE_PFLIP_FIRST];

		c_irq_params->adev = adev;
		c_irq_params->irq_src = int_params.irq_source;

		amdgpu_dm_irq_register_interrupt(adev, &int_params,
				dm_pflip_high_irq, c_irq_params);

	}

	/* HPD */
	r = amdgpu_irq_add_id(adev, client_id,
			VISLANDS30_IV_SRCID_HOTPLUG_DETECT_A, &adev->hpd_irq);
	if (r) {
		DRM_ERROR("Failed to add hpd irq id!\n");
		return r;
	}

	register_hpd_handlers(adev);

	return 0;
}
#endif

/* Register IRQ sources and initialize IRQ callbacks */
static int dce110_register_irq_handlers(struct amdgpu_device *adev)
{
	struct dc *dc = adev->dm.dc;
	struct common_irq_params *c_irq_params;
	struct dc_interrupt_params int_params = {0};
	int r;
	int i;
	unsigned client_id = AMDGPU_IRQ_CLIENTID_LEGACY;

	if (adev->asic_type >= CHIP_VEGA10)
		client_id = SOC15_IH_CLIENTID_DCE;

	int_params.requested_polarity = INTERRUPT_POLARITY_DEFAULT;
	int_params.current_polarity = INTERRUPT_POLARITY_DEFAULT;

	/*
	 * Actions of amdgpu_irq_add_id():
	 * 1. Register a set() function with base driver.
	 *    Base driver will call set() function to enable/disable an
	 *    interrupt in DC hardware.
	 * 2. Register amdgpu_dm_irq_handler().
	 *    Base driver will call amdgpu_dm_irq_handler() for ALL interrupts
	 *    coming from DC hardware.
	 *    amdgpu_dm_irq_handler() will re-direct the interrupt to DC
	 *    for acknowledging and handling. */

	/* Use VBLANK interrupt */
	for (i = VISLANDS30_IV_SRCID_D1_VERTICAL_INTERRUPT0; i <= VISLANDS30_IV_SRCID_D6_VERTICAL_INTERRUPT0; i++) {
		r = amdgpu_irq_add_id(adev, client_id, i, &adev->crtc_irq);
		if (r) {
			DRM_ERROR("Failed to add crtc irq id!\n");
			return r;
		}

		int_params.int_context = INTERRUPT_HIGH_IRQ_CONTEXT;
		int_params.irq_source =
			dc_interrupt_to_irq_source(dc, i, 0);

		c_irq_params = &adev->dm.vblank_params[int_params.irq_source - DC_IRQ_SOURCE_VBLANK1];

		c_irq_params->adev = adev;
		c_irq_params->irq_src = int_params.irq_source;

		amdgpu_dm_irq_register_interrupt(adev, &int_params,
				dm_crtc_high_irq, c_irq_params);
	}

	/* Use VUPDATE interrupt */
	for (i = VISLANDS30_IV_SRCID_D1_V_UPDATE_INT; i <= VISLANDS30_IV_SRCID_D6_V_UPDATE_INT; i += 2) {
		r = amdgpu_irq_add_id(adev, client_id, i, &adev->vupdate_irq);
		if (r) {
			DRM_ERROR("Failed to add vupdate irq id!\n");
			return r;
		}

		int_params.int_context = INTERRUPT_HIGH_IRQ_CONTEXT;
		int_params.irq_source =
			dc_interrupt_to_irq_source(dc, i, 0);

		c_irq_params = &adev->dm.vupdate_params[int_params.irq_source - DC_IRQ_SOURCE_VUPDATE1];

		c_irq_params->adev = adev;
		c_irq_params->irq_src = int_params.irq_source;

		amdgpu_dm_irq_register_interrupt(adev, &int_params,
				dm_vupdate_high_irq, c_irq_params);
	}

	/* Use GRPH_PFLIP interrupt */
	for (i = VISLANDS30_IV_SRCID_D1_GRPH_PFLIP;
			i <= VISLANDS30_IV_SRCID_D6_GRPH_PFLIP; i += 2) {
		r = amdgpu_irq_add_id(adev, client_id, i, &adev->pageflip_irq);
		if (r) {
			DRM_ERROR("Failed to add page flip irq id!\n");
			return r;
		}

		int_params.int_context = INTERRUPT_HIGH_IRQ_CONTEXT;
		int_params.irq_source =
			dc_interrupt_to_irq_source(dc, i, 0);

		c_irq_params = &adev->dm.pflip_params[int_params.irq_source - DC_IRQ_SOURCE_PFLIP_FIRST];

		c_irq_params->adev = adev;
		c_irq_params->irq_src = int_params.irq_source;

		amdgpu_dm_irq_register_interrupt(adev, &int_params,
				dm_pflip_high_irq, c_irq_params);

	}

	/* HPD */
	r = amdgpu_irq_add_id(adev, client_id,
			VISLANDS30_IV_SRCID_HOTPLUG_DETECT_A, &adev->hpd_irq);
	if (r) {
		DRM_ERROR("Failed to add hpd irq id!\n");
		return r;
	}

	register_hpd_handlers(adev);

	return 0;
}

#if defined(CONFIG_DRM_AMD_DC_DCN)
/* Register IRQ sources and initialize IRQ callbacks */
static int dcn10_register_irq_handlers(struct amdgpu_device *adev)
{
	struct dc *dc = adev->dm.dc;
	struct common_irq_params *c_irq_params;
	struct dc_interrupt_params int_params = {0};
	int r;
	int i;
#if defined(CONFIG_DRM_AMD_SECURE_DISPLAY)
	static const unsigned int vrtl_int_srcid[] = {
		DCN_1_0__SRCID__OTG1_VERTICAL_INTERRUPT0_CONTROL,
		DCN_1_0__SRCID__OTG2_VERTICAL_INTERRUPT0_CONTROL,
		DCN_1_0__SRCID__OTG3_VERTICAL_INTERRUPT0_CONTROL,
		DCN_1_0__SRCID__OTG4_VERTICAL_INTERRUPT0_CONTROL,
		DCN_1_0__SRCID__OTG5_VERTICAL_INTERRUPT0_CONTROL,
		DCN_1_0__SRCID__OTG6_VERTICAL_INTERRUPT0_CONTROL
	};
#endif

	int_params.requested_polarity = INTERRUPT_POLARITY_DEFAULT;
	int_params.current_polarity = INTERRUPT_POLARITY_DEFAULT;

	/*
	 * Actions of amdgpu_irq_add_id():
	 * 1. Register a set() function with base driver.
	 *    Base driver will call set() function to enable/disable an
	 *    interrupt in DC hardware.
	 * 2. Register amdgpu_dm_irq_handler().
	 *    Base driver will call amdgpu_dm_irq_handler() for ALL interrupts
	 *    coming from DC hardware.
	 *    amdgpu_dm_irq_handler() will re-direct the interrupt to DC
	 *    for acknowledging and handling.
	 */

	/* Use VSTARTUP interrupt */
	for (i = DCN_1_0__SRCID__DC_D1_OTG_VSTARTUP;
			i <= DCN_1_0__SRCID__DC_D1_OTG_VSTARTUP + adev->mode_info.num_crtc - 1;
			i++) {
		r = amdgpu_irq_add_id(adev, SOC15_IH_CLIENTID_DCE, i, &adev->crtc_irq);

		if (r) {
			DRM_ERROR("Failed to add crtc irq id!\n");
			return r;
		}

		int_params.int_context = INTERRUPT_HIGH_IRQ_CONTEXT;
		int_params.irq_source =
			dc_interrupt_to_irq_source(dc, i, 0);

		c_irq_params = &adev->dm.vblank_params[int_params.irq_source - DC_IRQ_SOURCE_VBLANK1];

		c_irq_params->adev = adev;
		c_irq_params->irq_src = int_params.irq_source;

		amdgpu_dm_irq_register_interrupt(
			adev, &int_params, dm_crtc_high_irq, c_irq_params);
	}

	/* Use otg vertical line interrupt */
#if defined(CONFIG_DRM_AMD_SECURE_DISPLAY)
	for (i = 0; i <= adev->mode_info.num_crtc - 1; i++) {
		r = amdgpu_irq_add_id(adev, SOC15_IH_CLIENTID_DCE,
				vrtl_int_srcid[i], &adev->vline0_irq);

		if (r) {
			DRM_ERROR("Failed to add vline0 irq id!\n");
			return r;
		}

		int_params.int_context = INTERRUPT_HIGH_IRQ_CONTEXT;
		int_params.irq_source =
			dc_interrupt_to_irq_source(dc, vrtl_int_srcid[i], 0);

		if (int_params.irq_source == DC_IRQ_SOURCE_INVALID) {
			DRM_ERROR("Failed to register vline0 irq %d!\n", vrtl_int_srcid[i]);
			break;
		}

		c_irq_params = &adev->dm.vline0_params[int_params.irq_source
					- DC_IRQ_SOURCE_DC1_VLINE0];

		c_irq_params->adev = adev;
		c_irq_params->irq_src = int_params.irq_source;

		amdgpu_dm_irq_register_interrupt(adev, &int_params,
				dm_dcn_vertical_interrupt0_high_irq, c_irq_params);
	}
#endif

	/* Use VUPDATE_NO_LOCK interrupt on DCN, which seems to correspond to
	 * the regular VUPDATE interrupt on DCE. We want DC_IRQ_SOURCE_VUPDATEx
	 * to trigger at end of each vblank, regardless of state of the lock,
	 * matching DCE behaviour.
	 */
	for (i = DCN_1_0__SRCID__OTG0_IHC_V_UPDATE_NO_LOCK_INTERRUPT;
	     i <= DCN_1_0__SRCID__OTG0_IHC_V_UPDATE_NO_LOCK_INTERRUPT + adev->mode_info.num_crtc - 1;
	     i++) {
		r = amdgpu_irq_add_id(adev, SOC15_IH_CLIENTID_DCE, i, &adev->vupdate_irq);

		if (r) {
			DRM_ERROR("Failed to add vupdate irq id!\n");
			return r;
		}

		int_params.int_context = INTERRUPT_HIGH_IRQ_CONTEXT;
		int_params.irq_source =
			dc_interrupt_to_irq_source(dc, i, 0);

		c_irq_params = &adev->dm.vupdate_params[int_params.irq_source - DC_IRQ_SOURCE_VUPDATE1];

		c_irq_params->adev = adev;
		c_irq_params->irq_src = int_params.irq_source;

		amdgpu_dm_irq_register_interrupt(adev, &int_params,
				dm_vupdate_high_irq, c_irq_params);
	}

	/* Use GRPH_PFLIP interrupt */
	for (i = DCN_1_0__SRCID__HUBP0_FLIP_INTERRUPT;
			i <= DCN_1_0__SRCID__HUBP0_FLIP_INTERRUPT + adev->mode_info.num_crtc - 1;
			i++) {
		r = amdgpu_irq_add_id(adev, SOC15_IH_CLIENTID_DCE, i, &adev->pageflip_irq);
		if (r) {
			DRM_ERROR("Failed to add page flip irq id!\n");
			return r;
		}

		int_params.int_context = INTERRUPT_HIGH_IRQ_CONTEXT;
		int_params.irq_source =
			dc_interrupt_to_irq_source(dc, i, 0);

		c_irq_params = &adev->dm.pflip_params[int_params.irq_source - DC_IRQ_SOURCE_PFLIP_FIRST];

		c_irq_params->adev = adev;
		c_irq_params->irq_src = int_params.irq_source;

		amdgpu_dm_irq_register_interrupt(adev, &int_params,
				dm_pflip_high_irq, c_irq_params);

	}

	if (dc->ctx->dmub_srv) {
		i = DCN_1_0__SRCID__DMCUB_OUTBOX_HIGH_PRIORITY_READY_INT;
		r = amdgpu_irq_add_id(adev, SOC15_IH_CLIENTID_DCE, i, &adev->dmub_trace_irq);

		if (r) {
			DRM_ERROR("Failed to add dmub trace irq id!\n");
			return r;
		}

		int_params.int_context = INTERRUPT_HIGH_IRQ_CONTEXT;
		int_params.irq_source =
			dc_interrupt_to_irq_source(dc, i, 0);

		c_irq_params = &adev->dm.dmub_trace_params[0];

		c_irq_params->adev = adev;
		c_irq_params->irq_src = int_params.irq_source;

		amdgpu_dm_irq_register_interrupt(adev, &int_params,
				dm_dmub_trace_high_irq, c_irq_params);
	}

	/* HPD */
	r = amdgpu_irq_add_id(adev, SOC15_IH_CLIENTID_DCE, DCN_1_0__SRCID__DC_HPD1_INT,
			&adev->hpd_irq);
	if (r) {
		DRM_ERROR("Failed to add hpd irq id!\n");
		return r;
	}

	register_hpd_handlers(adev);

	return 0;
}
#endif

/*
 * Acquires the lock for the atomic state object and returns
 * the new atomic state.
 *
 * This should only be called during atomic check.
 */
static int dm_atomic_get_state(struct drm_atomic_state *state,
			       struct dm_atomic_state **dm_state)
{
	struct drm_device *dev = state->dev;
	struct amdgpu_device *adev = drm_to_adev(dev);
	struct amdgpu_display_manager *dm = &adev->dm;
	struct drm_private_state *priv_state;

	if (*dm_state)
		return 0;

	priv_state = drm_atomic_get_private_obj_state(state, &dm->atomic_obj);
	if (IS_ERR(priv_state))
		return PTR_ERR(priv_state);

	*dm_state = to_dm_atomic_state(priv_state);

	return 0;
}

static struct dm_atomic_state *
dm_atomic_get_new_state(struct drm_atomic_state *state)
{
	struct drm_device *dev = state->dev;
	struct amdgpu_device *adev = drm_to_adev(dev);
	struct amdgpu_display_manager *dm = &adev->dm;
	struct drm_private_obj *obj;
	struct drm_private_state *new_obj_state;
	int i;

	for_each_new_private_obj_in_state(state, obj, new_obj_state, i) {
		if (obj->funcs == dm->atomic_obj.funcs)
			return to_dm_atomic_state(new_obj_state);
	}

	return NULL;
}

static struct drm_private_state *
dm_atomic_duplicate_state(struct drm_private_obj *obj)
{
	struct dm_atomic_state *old_state, *new_state;

	new_state = kzalloc(sizeof(*new_state), GFP_KERNEL);
	if (!new_state)
		return NULL;

	__drm_atomic_helper_private_obj_duplicate_state(obj, &new_state->base);

	old_state = to_dm_atomic_state(obj->state);

	if (old_state && old_state->context)
		new_state->context = dc_copy_state(old_state->context);

	if (!new_state->context) {
		kfree(new_state);
		return NULL;
	}

	return &new_state->base;
}

static void dm_atomic_destroy_state(struct drm_private_obj *obj,
				    struct drm_private_state *state)
{
	struct dm_atomic_state *dm_state = to_dm_atomic_state(state);

	if (dm_state && dm_state->context)
		dc_release_state(dm_state->context);

	kfree(dm_state);
}

static struct drm_private_state_funcs dm_atomic_state_funcs = {
	.atomic_duplicate_state = dm_atomic_duplicate_state,
	.atomic_destroy_state = dm_atomic_destroy_state,
};

static int amdgpu_dm_mode_config_init(struct amdgpu_device *adev)
{
	struct dm_atomic_state *state;
	int r;

	adev->mode_info.mode_config_initialized = true;

	adev_to_drm(adev)->mode_config.funcs = (void *)&amdgpu_dm_mode_funcs;
	adev_to_drm(adev)->mode_config.helper_private = &amdgpu_dm_mode_config_helperfuncs;

	adev_to_drm(adev)->mode_config.max_width = 16384;
	adev_to_drm(adev)->mode_config.max_height = 16384;

	adev_to_drm(adev)->mode_config.preferred_depth = 24;
	adev_to_drm(adev)->mode_config.prefer_shadow = 1;
	/* indicates support for immediate flip */
	adev_to_drm(adev)->mode_config.async_page_flip = true;

	adev_to_drm(adev)->mode_config.fb_base = adev->gmc.aper_base;

	state = kzalloc(sizeof(*state), GFP_KERNEL);
	if (!state)
		return -ENOMEM;

	state->context = dc_create_state(adev->dm.dc);
	if (!state->context) {
		kfree(state);
		return -ENOMEM;
	}

	dc_resource_state_copy_construct_current(adev->dm.dc, state->context);

	drm_atomic_private_obj_init(adev_to_drm(adev),
				    &adev->dm.atomic_obj,
				    &state->base,
				    &dm_atomic_state_funcs);

	r = amdgpu_display_modeset_create_props(adev);
	if (r) {
		dc_release_state(state->context);
		kfree(state);
		return r;
	}

	r = amdgpu_dm_audio_init(adev);
	if (r) {
		dc_release_state(state->context);
		kfree(state);
		return r;
	}

	return 0;
}

#define AMDGPU_DM_DEFAULT_MIN_BACKLIGHT 12
#define AMDGPU_DM_DEFAULT_MAX_BACKLIGHT 255
#define AUX_BL_DEFAULT_TRANSITION_TIME_MS 50

#if defined(CONFIG_BACKLIGHT_CLASS_DEVICE) ||\
	defined(CONFIG_BACKLIGHT_CLASS_DEVICE_MODULE)

static void amdgpu_dm_update_backlight_caps(struct amdgpu_display_manager *dm)
{
#if defined(CONFIG_ACPI)
	struct amdgpu_dm_backlight_caps caps;

	memset(&caps, 0, sizeof(caps));

	if (dm->backlight_caps.caps_valid)
		return;

	amdgpu_acpi_get_backlight_caps(dm->adev, &caps);
	if (caps.caps_valid) {
		dm->backlight_caps.caps_valid = true;
		if (caps.aux_support)
			return;
		dm->backlight_caps.min_input_signal = caps.min_input_signal;
		dm->backlight_caps.max_input_signal = caps.max_input_signal;
	} else {
		dm->backlight_caps.min_input_signal =
				AMDGPU_DM_DEFAULT_MIN_BACKLIGHT;
		dm->backlight_caps.max_input_signal =
				AMDGPU_DM_DEFAULT_MAX_BACKLIGHT;
	}
#else
	if (dm->backlight_caps.aux_support)
		return;

	dm->backlight_caps.min_input_signal = AMDGPU_DM_DEFAULT_MIN_BACKLIGHT;
	dm->backlight_caps.max_input_signal = AMDGPU_DM_DEFAULT_MAX_BACKLIGHT;
#endif
}

static int get_brightness_range(const struct amdgpu_dm_backlight_caps *caps,
				unsigned *min, unsigned *max)
{
	if (!caps)
		return 0;

	if (caps->aux_support) {
		// Firmware limits are in nits, DC API wants millinits.
		*max = 1000 * caps->aux_max_input_signal;
		*min = 1000 * caps->aux_min_input_signal;
	} else {
		// Firmware limits are 8-bit, PWM control is 16-bit.
		*max = 0x101 * caps->max_input_signal;
		*min = 0x101 * caps->min_input_signal;
	}
	return 1;
}

static u32 convert_brightness_from_user(const struct amdgpu_dm_backlight_caps *caps,
					uint32_t brightness)
{
	unsigned min, max;

	if (!get_brightness_range(caps, &min, &max))
		return brightness;

	// Rescale 0..255 to min..max
	return min + DIV_ROUND_CLOSEST((max - min) * brightness,
				       AMDGPU_MAX_BL_LEVEL);
}

static u32 convert_brightness_to_user(const struct amdgpu_dm_backlight_caps *caps,
				      uint32_t brightness)
{
	unsigned min, max;

	if (!get_brightness_range(caps, &min, &max))
		return brightness;

	if (brightness < min)
		return 0;
	// Rescale min..max to 0..255
	return DIV_ROUND_CLOSEST(AMDGPU_MAX_BL_LEVEL * (brightness - min),
				 max - min);
}

static int amdgpu_dm_backlight_update_status(struct backlight_device *bd)
{
	struct amdgpu_display_manager *dm = bl_get_data(bd);
	struct amdgpu_dm_backlight_caps caps;
	struct dc_link *link = NULL;
	u32 brightness;
	bool rc;

	amdgpu_dm_update_backlight_caps(dm);
	caps = dm->backlight_caps;

	link = (struct dc_link *)dm->backlight_link;

	brightness = convert_brightness_from_user(&caps, bd->props.brightness);
	// Change brightness based on AUX property
	if (caps.aux_support)
		rc = dc_link_set_backlight_level_nits(link, true, brightness,
						      AUX_BL_DEFAULT_TRANSITION_TIME_MS);
	else
		rc = dc_link_set_backlight_level(dm->backlight_link, brightness, 0);

	return rc ? 0 : 1;
}

static int amdgpu_dm_backlight_get_brightness(struct backlight_device *bd)
{
	struct amdgpu_display_manager *dm = bl_get_data(bd);
	struct amdgpu_dm_backlight_caps caps;

	amdgpu_dm_update_backlight_caps(dm);
	caps = dm->backlight_caps;

	if (caps.aux_support) {
		struct dc_link *link = (struct dc_link *)dm->backlight_link;
		u32 avg, peak;
		bool rc;

		rc = dc_link_get_backlight_level_nits(link, &avg, &peak);
		if (!rc)
			return bd->props.brightness;
		return convert_brightness_to_user(&caps, avg);
	} else {
		int ret = dc_link_get_backlight_level(dm->backlight_link);

		if (ret == DC_ERROR_UNEXPECTED)
			return bd->props.brightness;
		return convert_brightness_to_user(&caps, ret);
	}
}

static const struct backlight_ops amdgpu_dm_backlight_ops = {
	.options = BL_CORE_SUSPENDRESUME,
	.get_brightness = amdgpu_dm_backlight_get_brightness,
	.update_status	= amdgpu_dm_backlight_update_status,
};

static void
amdgpu_dm_register_backlight_device(struct amdgpu_display_manager *dm)
{
	char bl_name[16];
	struct backlight_properties props = { 0 };

	amdgpu_dm_update_backlight_caps(dm);

	props.max_brightness = AMDGPU_MAX_BL_LEVEL;
	props.brightness = AMDGPU_MAX_BL_LEVEL;
	props.type = BACKLIGHT_RAW;

	snprintf(bl_name, sizeof(bl_name), "amdgpu_bl%d",
		 adev_to_drm(dm->adev)->primary->index);

	dm->backlight_dev = backlight_device_register(bl_name,
						      adev_to_drm(dm->adev)->dev,
						      dm,
						      &amdgpu_dm_backlight_ops,
						      &props);

	if (IS_ERR(dm->backlight_dev))
		DRM_ERROR("DM: Backlight registration failed!\n");
	else
		DRM_DEBUG_DRIVER("DM: Registered Backlight device: %s\n", bl_name);
}

#endif

static int initialize_plane(struct amdgpu_display_manager *dm,
			    struct amdgpu_mode_info *mode_info, int plane_id,
			    enum drm_plane_type plane_type,
			    const struct dc_plane_cap *plane_cap)
{
	struct drm_plane *plane;
	unsigned long possible_crtcs;
	int ret = 0;

	plane = kzalloc(sizeof(struct drm_plane), GFP_KERNEL);
	if (!plane) {
		DRM_ERROR("KMS: Failed to allocate plane\n");
		return -ENOMEM;
	}
	plane->type = plane_type;

	/*
	 * HACK: IGT tests expect that the primary plane for a CRTC
	 * can only have one possible CRTC. Only expose support for
	 * any CRTC if they're not going to be used as a primary plane
	 * for a CRTC - like overlay or underlay planes.
	 */
	possible_crtcs = 1 << plane_id;
	if (plane_id >= dm->dc->caps.max_streams)
		possible_crtcs = 0xff;

	ret = amdgpu_dm_plane_init(dm, plane, possible_crtcs, plane_cap);

	if (ret) {
		DRM_ERROR("KMS: Failed to initialize plane\n");
		kfree(plane);
		return ret;
	}

	if (mode_info)
		mode_info->planes[plane_id] = plane;

	return ret;
}


static void register_backlight_device(struct amdgpu_display_manager *dm,
				      struct dc_link *link)
{
#if defined(CONFIG_BACKLIGHT_CLASS_DEVICE) ||\
	defined(CONFIG_BACKLIGHT_CLASS_DEVICE_MODULE)

	if ((link->connector_signal & (SIGNAL_TYPE_EDP | SIGNAL_TYPE_LVDS)) &&
	    link->type != dc_connection_none) {
		/*
		 * Event if registration failed, we should continue with
		 * DM initialization because not having a backlight control
		 * is better then a black screen.
		 */
		amdgpu_dm_register_backlight_device(dm);

		if (dm->backlight_dev)
			dm->backlight_link = link;
	}
#endif
}


/*
 * In this architecture, the association
 * connector -> encoder -> crtc
 * id not really requried. The crtc and connector will hold the
 * display_index as an abstraction to use with DAL component
 *
 * Returns 0 on success
 */
static int amdgpu_dm_initialize_drm_device(struct amdgpu_device *adev)
{
	struct amdgpu_display_manager *dm = &adev->dm;
	int32_t i;
	struct amdgpu_dm_connector *aconnector = NULL;
	struct amdgpu_encoder *aencoder = NULL;
	struct amdgpu_mode_info *mode_info = &adev->mode_info;
	uint32_t link_cnt;
	int32_t primary_planes;
	enum dc_connection_type new_connection_type = dc_connection_none;
	const struct dc_plane_cap *plane;

	dm->display_indexes_num = dm->dc->caps.max_streams;
	/* Update the actual used number of crtc */
	adev->mode_info.num_crtc = adev->dm.display_indexes_num;

	link_cnt = dm->dc->caps.max_links;
	if (amdgpu_dm_mode_config_init(dm->adev)) {
		DRM_ERROR("DM: Failed to initialize mode config\n");
		return -EINVAL;
	}

	/* There is one primary plane per CRTC */
	primary_planes = dm->dc->caps.max_streams;
	ASSERT(primary_planes <= AMDGPU_MAX_PLANES);

	/*
	 * Initialize primary planes, implicit planes for legacy IOCTLS.
	 * Order is reversed to match iteration order in atomic check.
	 */
	for (i = (primary_planes - 1); i >= 0; i--) {
		plane = &dm->dc->caps.planes[i];

		if (initialize_plane(dm, mode_info, i,
				     DRM_PLANE_TYPE_PRIMARY, plane)) {
			DRM_ERROR("KMS: Failed to initialize primary plane\n");
			goto fail;
		}
	}

	/*
	 * Initialize overlay planes, index starting after primary planes.
	 * These planes have a higher DRM index than the primary planes since
	 * they should be considered as having a higher z-order.
	 * Order is reversed to match iteration order in atomic check.
	 *
	 * Only support DCN for now, and only expose one so we don't encourage
	 * userspace to use up all the pipes.
	 */
	for (i = 0; i < dm->dc->caps.max_planes; ++i) {
		struct dc_plane_cap *plane = &dm->dc->caps.planes[i];

		if (plane->type != DC_PLANE_TYPE_DCN_UNIVERSAL)
			continue;

		if (!plane->blends_with_above || !plane->blends_with_below)
			continue;

		if (!plane->pixel_format_support.argb8888)
			continue;

		if (initialize_plane(dm, NULL, primary_planes + i,
				     DRM_PLANE_TYPE_OVERLAY, plane)) {
			DRM_ERROR("KMS: Failed to initialize overlay plane\n");
			goto fail;
		}

		/* Only create one overlay plane. */
		break;
	}

	for (i = 0; i < dm->dc->caps.max_streams; i++)
		if (amdgpu_dm_crtc_init(dm, mode_info->planes[i], i)) {
			DRM_ERROR("KMS: Failed to initialize crtc\n");
			goto fail;
		}

	/* loops over all connectors on the board */
	for (i = 0; i < link_cnt; i++) {
		struct dc_link *link = NULL;

		if (i > AMDGPU_DM_MAX_DISPLAY_INDEX) {
			DRM_ERROR(
				"KMS: Cannot support more than %d display indexes\n",
					AMDGPU_DM_MAX_DISPLAY_INDEX);
			continue;
		}

		aconnector = kzalloc(sizeof(*aconnector), GFP_KERNEL);
		if (!aconnector)
			goto fail;

		aencoder = kzalloc(sizeof(*aencoder), GFP_KERNEL);
		if (!aencoder)
			goto fail;

		if (amdgpu_dm_encoder_init(dm->ddev, aencoder, i)) {
			DRM_ERROR("KMS: Failed to initialize encoder\n");
			goto fail;
		}

		if (amdgpu_dm_connector_init(dm, aconnector, i, aencoder)) {
			DRM_ERROR("KMS: Failed to initialize connector\n");
			goto fail;
		}

		link = dc_get_link_at_index(dm->dc, i);

		if (!dc_link_detect_sink(link, &new_connection_type))
			DRM_ERROR("KMS: Failed to detect connector\n");

		if (aconnector->base.force && new_connection_type == dc_connection_none) {
			emulated_link_detect(link);
			amdgpu_dm_update_connector_after_detect(aconnector);

		} else if (dc_link_detect(link, DETECT_REASON_BOOT)) {
			amdgpu_dm_update_connector_after_detect(aconnector);
			register_backlight_device(dm, link);
			if (amdgpu_dc_feature_mask & DC_PSR_MASK)
				amdgpu_dm_set_psr_caps(link);
		}


	}

	/* Software is initialized. Now we can register interrupt handlers. */
	switch (adev->asic_type) {
#if defined(CONFIG_DRM_AMD_DC_SI)
	case CHIP_TAHITI:
	case CHIP_PITCAIRN:
	case CHIP_VERDE:
	case CHIP_OLAND:
		if (dce60_register_irq_handlers(dm->adev)) {
			DRM_ERROR("DM: Failed to initialize IRQ\n");
			goto fail;
		}
		break;
#endif
	case CHIP_BONAIRE:
	case CHIP_HAWAII:
	case CHIP_KAVERI:
	case CHIP_KABINI:
	case CHIP_MULLINS:
	case CHIP_TONGA:
	case CHIP_FIJI:
	case CHIP_CARRIZO:
	case CHIP_STONEY:
	case CHIP_POLARIS11:
	case CHIP_POLARIS10:
	case CHIP_POLARIS12:
	case CHIP_VEGAM:
	case CHIP_VEGA10:
	case CHIP_VEGA12:
	case CHIP_VEGA20:
		if (dce110_register_irq_handlers(dm->adev)) {
			DRM_ERROR("DM: Failed to initialize IRQ\n");
			goto fail;
		}
		break;
#if defined(CONFIG_DRM_AMD_DC_DCN)
	case CHIP_RAVEN:
	case CHIP_NAVI12:
	case CHIP_NAVI10:
	case CHIP_NAVI14:
	case CHIP_RENOIR:
	case CHIP_SIENNA_CICHLID:
	case CHIP_NAVY_FLOUNDER:
	case CHIP_DIMGREY_CAVEFISH:
	case CHIP_VANGOGH:
		if (dcn10_register_irq_handlers(dm->adev)) {
			DRM_ERROR("DM: Failed to initialize IRQ\n");
			goto fail;
		}
		break;
#endif
	default:
		DRM_ERROR("Unsupported ASIC type: 0x%X\n", adev->asic_type);
		goto fail;
	}

	return 0;
fail:
	kfree(aencoder);
	kfree(aconnector);

	return -EINVAL;
}

static void amdgpu_dm_destroy_drm_device(struct amdgpu_display_manager *dm)
{
	drm_mode_config_cleanup(dm->ddev);
	drm_atomic_private_obj_fini(&dm->atomic_obj);
	return;
}

/******************************************************************************
 * amdgpu_display_funcs functions
 *****************************************************************************/

/*
 * dm_bandwidth_update - program display watermarks
 *
 * @adev: amdgpu_device pointer
 *
 * Calculate and program the display watermarks and line buffer allocation.
 */
static void dm_bandwidth_update(struct amdgpu_device *adev)
{
	/* TODO: implement later */
}

static const struct amdgpu_display_funcs dm_display_funcs = {
	.bandwidth_update = dm_bandwidth_update, /* called unconditionally */
	.vblank_get_counter = dm_vblank_get_counter,/* called unconditionally */
	.backlight_set_level = NULL, /* never called for DC */
	.backlight_get_level = NULL, /* never called for DC */
	.hpd_sense = NULL,/* called unconditionally */
	.hpd_set_polarity = NULL, /* called unconditionally */
	.hpd_get_gpio_reg = NULL, /* VBIOS parsing. DAL does it. */
	.page_flip_get_scanoutpos =
		dm_crtc_get_scanoutpos,/* called unconditionally */
	.add_encoder = NULL, /* VBIOS parsing. DAL does it. */
	.add_connector = NULL, /* VBIOS parsing. DAL does it. */
};

#if defined(CONFIG_DEBUG_KERNEL_DC)

static ssize_t s3_debug_store(struct device *device,
			      struct device_attribute *attr,
			      const char *buf,
			      size_t count)
{
	int ret;
	int s3_state;
	struct drm_device *drm_dev = dev_get_drvdata(device);
	struct amdgpu_device *adev = drm_to_adev(drm_dev);

	ret = kstrtoint(buf, 0, &s3_state);

	if (ret == 0) {
		if (s3_state) {
			dm_resume(adev);
			drm_kms_helper_hotplug_event(adev_to_drm(adev));
		} else
			dm_suspend(adev);
	}

	return ret == 0 ? count : 0;
}

DEVICE_ATTR_WO(s3_debug);

#endif

static int dm_early_init(void *handle)
{
	struct amdgpu_device *adev = (struct amdgpu_device *)handle;

	switch (adev->asic_type) {
#if defined(CONFIG_DRM_AMD_DC_SI)
	case CHIP_TAHITI:
	case CHIP_PITCAIRN:
	case CHIP_VERDE:
		adev->mode_info.num_crtc = 6;
		adev->mode_info.num_hpd = 6;
		adev->mode_info.num_dig = 6;
		break;
	case CHIP_OLAND:
		adev->mode_info.num_crtc = 2;
		adev->mode_info.num_hpd = 2;
		adev->mode_info.num_dig = 2;
		break;
#endif
	case CHIP_BONAIRE:
	case CHIP_HAWAII:
		adev->mode_info.num_crtc = 6;
		adev->mode_info.num_hpd = 6;
		adev->mode_info.num_dig = 6;
		break;
	case CHIP_KAVERI:
		adev->mode_info.num_crtc = 4;
		adev->mode_info.num_hpd = 6;
		adev->mode_info.num_dig = 7;
		break;
	case CHIP_KABINI:
	case CHIP_MULLINS:
		adev->mode_info.num_crtc = 2;
		adev->mode_info.num_hpd = 6;
		adev->mode_info.num_dig = 6;
		break;
	case CHIP_FIJI:
	case CHIP_TONGA:
		adev->mode_info.num_crtc = 6;
		adev->mode_info.num_hpd = 6;
		adev->mode_info.num_dig = 7;
		break;
	case CHIP_CARRIZO:
		adev->mode_info.num_crtc = 3;
		adev->mode_info.num_hpd = 6;
		adev->mode_info.num_dig = 9;
		break;
	case CHIP_STONEY:
		adev->mode_info.num_crtc = 2;
		adev->mode_info.num_hpd = 6;
		adev->mode_info.num_dig = 9;
		break;
	case CHIP_POLARIS11:
	case CHIP_POLARIS12:
		adev->mode_info.num_crtc = 5;
		adev->mode_info.num_hpd = 5;
		adev->mode_info.num_dig = 5;
		break;
	case CHIP_POLARIS10:
	case CHIP_VEGAM:
		adev->mode_info.num_crtc = 6;
		adev->mode_info.num_hpd = 6;
		adev->mode_info.num_dig = 6;
		break;
	case CHIP_VEGA10:
	case CHIP_VEGA12:
	case CHIP_VEGA20:
		adev->mode_info.num_crtc = 6;
		adev->mode_info.num_hpd = 6;
		adev->mode_info.num_dig = 6;
		break;
#if defined(CONFIG_DRM_AMD_DC_DCN)
	case CHIP_RAVEN:
	case CHIP_RENOIR:
	case CHIP_VANGOGH:
		adev->mode_info.num_crtc = 4;
		adev->mode_info.num_hpd = 4;
		adev->mode_info.num_dig = 4;
		break;
	case CHIP_NAVI10:
	case CHIP_NAVI12:
	case CHIP_SIENNA_CICHLID:
	case CHIP_NAVY_FLOUNDER:
		adev->mode_info.num_crtc = 6;
		adev->mode_info.num_hpd = 6;
		adev->mode_info.num_dig = 6;
		break;
	case CHIP_NAVI14:
	case CHIP_DIMGREY_CAVEFISH:
		adev->mode_info.num_crtc = 5;
		adev->mode_info.num_hpd = 5;
		adev->mode_info.num_dig = 5;
		break;
#endif
	default:
		DRM_ERROR("Unsupported ASIC type: 0x%X\n", adev->asic_type);
		return -EINVAL;
	}

	amdgpu_dm_set_irq_funcs(adev);

	if (adev->mode_info.funcs == NULL)
		adev->mode_info.funcs = &dm_display_funcs;

	/*
	 * Note: Do NOT change adev->audio_endpt_rreg and
	 * adev->audio_endpt_wreg because they are initialised in
	 * amdgpu_device_init()
	 */
#if defined(CONFIG_DEBUG_KERNEL_DC)
	device_create_file(
		adev_to_drm(adev)->dev,
		&dev_attr_s3_debug);
#endif

	return 0;
}

static bool modeset_required(struct drm_crtc_state *crtc_state,
			     struct dc_stream_state *new_stream,
			     struct dc_stream_state *old_stream)
{
	return crtc_state->active && drm_atomic_crtc_needs_modeset(crtc_state);
}

static bool modereset_required(struct drm_crtc_state *crtc_state)
{
	return !crtc_state->active && drm_atomic_crtc_needs_modeset(crtc_state);
}

static void amdgpu_dm_encoder_destroy(struct drm_encoder *encoder)
{
	drm_encoder_cleanup(encoder);
	kfree(encoder);
}

static const struct drm_encoder_funcs amdgpu_dm_encoder_funcs = {
	.destroy = amdgpu_dm_encoder_destroy,
};


static void get_min_max_dc_plane_scaling(struct drm_device *dev,
					 struct drm_framebuffer *fb,
					 int *min_downscale, int *max_upscale)
{
	struct amdgpu_device *adev = drm_to_adev(dev);
	struct dc *dc = adev->dm.dc;
	/* Caps for all supported planes are the same on DCE and DCN 1 - 3 */
	struct dc_plane_cap *plane_cap = &dc->caps.planes[0];

	switch (fb->format->format) {
	case DRM_FORMAT_P010:
	case DRM_FORMAT_NV12:
	case DRM_FORMAT_NV21:
		*max_upscale = plane_cap->max_upscale_factor.nv12;
		*min_downscale = plane_cap->max_downscale_factor.nv12;
		break;

	case DRM_FORMAT_XRGB16161616F:
	case DRM_FORMAT_ARGB16161616F:
	case DRM_FORMAT_XBGR16161616F:
	case DRM_FORMAT_ABGR16161616F:
		*max_upscale = plane_cap->max_upscale_factor.fp16;
		*min_downscale = plane_cap->max_downscale_factor.fp16;
		break;

	default:
		*max_upscale = plane_cap->max_upscale_factor.argb8888;
		*min_downscale = plane_cap->max_downscale_factor.argb8888;
		break;
	}

	/*
	 * A factor of 1 in the plane_cap means to not allow scaling, ie. use a
	 * scaling factor of 1.0 == 1000 units.
	 */
	if (*max_upscale == 1)
		*max_upscale = 1000;

	if (*min_downscale == 1)
		*min_downscale = 1000;
}


static int fill_dc_scaling_info(const struct drm_plane_state *state,
				struct dc_scaling_info *scaling_info)
{
	int scale_w, scale_h, min_downscale, max_upscale;

	memset(scaling_info, 0, sizeof(*scaling_info));

	/* Source is fixed 16.16 but we ignore mantissa for now... */
	scaling_info->src_rect.x = state->src_x >> 16;
	scaling_info->src_rect.y = state->src_y >> 16;

	scaling_info->src_rect.width = state->src_w >> 16;
	if (scaling_info->src_rect.width == 0)
		return -EINVAL;

	scaling_info->src_rect.height = state->src_h >> 16;
	if (scaling_info->src_rect.height == 0)
		return -EINVAL;

	scaling_info->dst_rect.x = state->crtc_x;
	scaling_info->dst_rect.y = state->crtc_y;

	if (state->crtc_w == 0)
		return -EINVAL;

	scaling_info->dst_rect.width = state->crtc_w;

	if (state->crtc_h == 0)
		return -EINVAL;

	scaling_info->dst_rect.height = state->crtc_h;

	/* DRM doesn't specify clipping on destination output. */
	scaling_info->clip_rect = scaling_info->dst_rect;

	/* Validate scaling per-format with DC plane caps */
	if (state->plane && state->plane->dev && state->fb) {
		get_min_max_dc_plane_scaling(state->plane->dev, state->fb,
					     &min_downscale, &max_upscale);
	} else {
		min_downscale = 250;
		max_upscale = 16000;
	}

	scale_w = scaling_info->dst_rect.width * 1000 /
		  scaling_info->src_rect.width;

	if (scale_w < min_downscale || scale_w > max_upscale)
		return -EINVAL;

	scale_h = scaling_info->dst_rect.height * 1000 /
		  scaling_info->src_rect.height;

	if (scale_h < min_downscale || scale_h > max_upscale)
		return -EINVAL;

	/*
	 * The "scaling_quality" can be ignored for now, quality = 0 has DC
	 * assume reasonable defaults based on the format.
	 */

	return 0;
}

static void
fill_gfx8_tiling_info_from_flags(union dc_tiling_info *tiling_info,
				 uint64_t tiling_flags)
{
	/* Fill GFX8 params */
	if (AMDGPU_TILING_GET(tiling_flags, ARRAY_MODE) == DC_ARRAY_2D_TILED_THIN1) {
		unsigned int bankw, bankh, mtaspect, tile_split, num_banks;

		bankw = AMDGPU_TILING_GET(tiling_flags, BANK_WIDTH);
		bankh = AMDGPU_TILING_GET(tiling_flags, BANK_HEIGHT);
		mtaspect = AMDGPU_TILING_GET(tiling_flags, MACRO_TILE_ASPECT);
		tile_split = AMDGPU_TILING_GET(tiling_flags, TILE_SPLIT);
		num_banks = AMDGPU_TILING_GET(tiling_flags, NUM_BANKS);

		/* XXX fix me for VI */
		tiling_info->gfx8.num_banks = num_banks;
		tiling_info->gfx8.array_mode =
				DC_ARRAY_2D_TILED_THIN1;
		tiling_info->gfx8.tile_split = tile_split;
		tiling_info->gfx8.bank_width = bankw;
		tiling_info->gfx8.bank_height = bankh;
		tiling_info->gfx8.tile_aspect = mtaspect;
		tiling_info->gfx8.tile_mode =
				DC_ADDR_SURF_MICRO_TILING_DISPLAY;
	} else if (AMDGPU_TILING_GET(tiling_flags, ARRAY_MODE)
			== DC_ARRAY_1D_TILED_THIN1) {
		tiling_info->gfx8.array_mode = DC_ARRAY_1D_TILED_THIN1;
	}

	tiling_info->gfx8.pipe_config =
			AMDGPU_TILING_GET(tiling_flags, PIPE_CONFIG);
}

static void
fill_gfx9_tiling_info_from_device(const struct amdgpu_device *adev,
				  union dc_tiling_info *tiling_info)
{
	tiling_info->gfx9.num_pipes =
		adev->gfx.config.gb_addr_config_fields.num_pipes;
	tiling_info->gfx9.num_banks =
		adev->gfx.config.gb_addr_config_fields.num_banks;
	tiling_info->gfx9.pipe_interleave =
		adev->gfx.config.gb_addr_config_fields.pipe_interleave_size;
	tiling_info->gfx9.num_shader_engines =
		adev->gfx.config.gb_addr_config_fields.num_se;
	tiling_info->gfx9.max_compressed_frags =
		adev->gfx.config.gb_addr_config_fields.max_compress_frags;
	tiling_info->gfx9.num_rb_per_se =
		adev->gfx.config.gb_addr_config_fields.num_rb_per_se;
	tiling_info->gfx9.shaderEnable = 1;
	if (adev->asic_type == CHIP_SIENNA_CICHLID ||
	    adev->asic_type == CHIP_NAVY_FLOUNDER ||
	    adev->asic_type == CHIP_DIMGREY_CAVEFISH ||
	    adev->asic_type == CHIP_VANGOGH)
		tiling_info->gfx9.num_pkrs = adev->gfx.config.gb_addr_config_fields.num_pkrs;
}

static int
validate_dcc(struct amdgpu_device *adev,
	     const enum surface_pixel_format format,
	     const enum dc_rotation_angle rotation,
	     const union dc_tiling_info *tiling_info,
	     const struct dc_plane_dcc_param *dcc,
	     const struct dc_plane_address *address,
	     const struct plane_size *plane_size)
{
	struct dc *dc = adev->dm.dc;
	struct dc_dcc_surface_param input;
	struct dc_surface_dcc_cap output;

	memset(&input, 0, sizeof(input));
	memset(&output, 0, sizeof(output));

	if (!dcc->enable)
		return 0;

	if (format >= SURFACE_PIXEL_FORMAT_VIDEO_BEGIN ||
	    !dc->cap_funcs.get_dcc_compression_cap)
		return -EINVAL;

	input.format = format;
	input.surface_size.width = plane_size->surface_size.width;
	input.surface_size.height = plane_size->surface_size.height;
	input.swizzle_mode = tiling_info->gfx9.swizzle;

	if (rotation == ROTATION_ANGLE_0 || rotation == ROTATION_ANGLE_180)
		input.scan = SCAN_DIRECTION_HORIZONTAL;
	else if (rotation == ROTATION_ANGLE_90 || rotation == ROTATION_ANGLE_270)
		input.scan = SCAN_DIRECTION_VERTICAL;

	if (!dc->cap_funcs.get_dcc_compression_cap(dc, &input, &output))
		return -EINVAL;

	if (!output.capable)
		return -EINVAL;

	if (dcc->independent_64b_blks == 0 &&
	    output.grph.rgb.independent_64b_blks != 0)
		return -EINVAL;

	return 0;
}

static bool
modifier_has_dcc(uint64_t modifier)
{
	return IS_AMD_FMT_MOD(modifier) && AMD_FMT_MOD_GET(DCC, modifier);
}

static unsigned
modifier_gfx9_swizzle_mode(uint64_t modifier)
{
	if (modifier == DRM_FORMAT_MOD_LINEAR)
		return 0;

	return AMD_FMT_MOD_GET(TILE, modifier);
}

static const struct drm_format_info *
amd_get_format_info(const struct drm_mode_fb_cmd2 *cmd)
{
	return amdgpu_lookup_format_info(cmd->pixel_format, cmd->modifier[0]);
}

static void
fill_gfx9_tiling_info_from_modifier(const struct amdgpu_device *adev,
				    union dc_tiling_info *tiling_info,
				    uint64_t modifier)
{
	unsigned int mod_bank_xor_bits = AMD_FMT_MOD_GET(BANK_XOR_BITS, modifier);
	unsigned int mod_pipe_xor_bits = AMD_FMT_MOD_GET(PIPE_XOR_BITS, modifier);
	unsigned int pkrs_log2 = AMD_FMT_MOD_GET(PACKERS, modifier);
	unsigned int pipes_log2 = min(4u, mod_pipe_xor_bits);

	fill_gfx9_tiling_info_from_device(adev, tiling_info);

	if (!IS_AMD_FMT_MOD(modifier))
		return;

	tiling_info->gfx9.num_pipes = 1u << pipes_log2;
	tiling_info->gfx9.num_shader_engines = 1u << (mod_pipe_xor_bits - pipes_log2);

	if (adev->family >= AMDGPU_FAMILY_NV) {
		tiling_info->gfx9.num_pkrs = 1u << pkrs_log2;
	} else {
		tiling_info->gfx9.num_banks = 1u << mod_bank_xor_bits;

		/* for DCC we know it isn't rb aligned, so rb_per_se doesn't matter. */
	}
}

enum dm_micro_swizzle {
	MICRO_SWIZZLE_Z = 0,
	MICRO_SWIZZLE_S = 1,
	MICRO_SWIZZLE_D = 2,
	MICRO_SWIZZLE_R = 3
};

static bool dm_plane_format_mod_supported(struct drm_plane *plane,
					  uint32_t format,
					  uint64_t modifier)
{
	struct amdgpu_device *adev = drm_to_adev(plane->dev);
	const struct drm_format_info *info = drm_format_info(format);
	int i;

	enum dm_micro_swizzle microtile = modifier_gfx9_swizzle_mode(modifier) & 3;

	if (!info)
		return false;

	/*
	 * We always have to allow these modifiers:
	 * 1. Core DRM checks for LINEAR support if userspace does not provide modifiers.
	 * 2. Not passing any modifiers is the same as explicitly passing INVALID.
	 */
	if (modifier == DRM_FORMAT_MOD_LINEAR ||
	    modifier == DRM_FORMAT_MOD_INVALID) {
		return true;
	}

<<<<<<< HEAD
=======
	/* Check that the modifier is on the list of the plane's supported modifiers. */
	for (i = 0; i < plane->modifier_count; i++) {
		if (modifier == plane->modifiers[i])
			break;
	}
	if (i == plane->modifier_count)
		return false;

>>>>>>> 1cd6b4a0
	/*
	 * For D swizzle the canonical modifier depends on the bpp, so check
	 * it here.
	 */
	if (AMD_FMT_MOD_GET(TILE_VERSION, modifier) == AMD_FMT_MOD_TILE_VER_GFX9 &&
	    adev->family >= AMDGPU_FAMILY_NV) {
		if (microtile == MICRO_SWIZZLE_D && info->cpp[0] == 4)
			return false;
	}

	if (adev->family >= AMDGPU_FAMILY_RV && microtile == MICRO_SWIZZLE_D &&
	    info->cpp[0] < 8)
		return false;

	if (modifier_has_dcc(modifier)) {
		/* Per radeonsi comments 16/64 bpp are more complicated. */
		if (info->cpp[0] != 4)
			return false;
		/* We support multi-planar formats, but not when combined with
		 * additional DCC metadata planes. */
		if (info->num_planes > 1)
			return false;
	}

	return true;
}

static void
add_modifier(uint64_t **mods, uint64_t *size, uint64_t *cap, uint64_t mod)
{
	if (!*mods)
		return;

	if (*cap - *size < 1) {
		uint64_t new_cap = *cap * 2;
		uint64_t *new_mods = kmalloc(new_cap * sizeof(uint64_t), GFP_KERNEL);

		if (!new_mods) {
			kfree(*mods);
			*mods = NULL;
			return;
		}

		memcpy(new_mods, *mods, sizeof(uint64_t) * *size);
		kfree(*mods);
		*mods = new_mods;
		*cap = new_cap;
	}

	(*mods)[*size] = mod;
	*size += 1;
}

static void
add_gfx9_modifiers(const struct amdgpu_device *adev,
		   uint64_t **mods, uint64_t *size, uint64_t *capacity)
{
	int pipes = ilog2(adev->gfx.config.gb_addr_config_fields.num_pipes);
	int pipe_xor_bits = min(8, pipes +
				ilog2(adev->gfx.config.gb_addr_config_fields.num_se));
	int bank_xor_bits = min(8 - pipe_xor_bits,
				ilog2(adev->gfx.config.gb_addr_config_fields.num_banks));
	int rb = ilog2(adev->gfx.config.gb_addr_config_fields.num_se) +
		 ilog2(adev->gfx.config.gb_addr_config_fields.num_rb_per_se);


	if (adev->family == AMDGPU_FAMILY_RV) {
		/* Raven2 and later */
		bool has_constant_encode = adev->asic_type > CHIP_RAVEN || adev->external_rev_id >= 0x81;

		/*
		 * No _D DCC swizzles yet because we only allow 32bpp, which
		 * doesn't support _D on DCN
		 */

		if (has_constant_encode) {
			add_modifier(mods, size, capacity, AMD_FMT_MOD |
				    AMD_FMT_MOD_SET(TILE, AMD_FMT_MOD_TILE_GFX9_64K_S_X) |
				    AMD_FMT_MOD_SET(TILE_VERSION, AMD_FMT_MOD_TILE_VER_GFX9) |
				    AMD_FMT_MOD_SET(PIPE_XOR_BITS, pipe_xor_bits) |
				    AMD_FMT_MOD_SET(BANK_XOR_BITS, bank_xor_bits) |
				    AMD_FMT_MOD_SET(DCC, 1) |
				    AMD_FMT_MOD_SET(DCC_INDEPENDENT_64B, 1) |
				    AMD_FMT_MOD_SET(DCC_MAX_COMPRESSED_BLOCK, AMD_FMT_MOD_DCC_BLOCK_64B) |
				    AMD_FMT_MOD_SET(DCC_CONSTANT_ENCODE, 1));
		}

		add_modifier(mods, size, capacity, AMD_FMT_MOD |
			    AMD_FMT_MOD_SET(TILE, AMD_FMT_MOD_TILE_GFX9_64K_S_X) |
			    AMD_FMT_MOD_SET(TILE_VERSION, AMD_FMT_MOD_TILE_VER_GFX9) |
			    AMD_FMT_MOD_SET(PIPE_XOR_BITS, pipe_xor_bits) |
			    AMD_FMT_MOD_SET(BANK_XOR_BITS, bank_xor_bits) |
			    AMD_FMT_MOD_SET(DCC, 1) |
			    AMD_FMT_MOD_SET(DCC_INDEPENDENT_64B, 1) |
			    AMD_FMT_MOD_SET(DCC_MAX_COMPRESSED_BLOCK, AMD_FMT_MOD_DCC_BLOCK_64B) |
			    AMD_FMT_MOD_SET(DCC_CONSTANT_ENCODE, 0));

		if (has_constant_encode) {
			add_modifier(mods, size, capacity, AMD_FMT_MOD |
				    AMD_FMT_MOD_SET(TILE, AMD_FMT_MOD_TILE_GFX9_64K_S_X) |
				    AMD_FMT_MOD_SET(TILE_VERSION, AMD_FMT_MOD_TILE_VER_GFX9) |
				    AMD_FMT_MOD_SET(PIPE_XOR_BITS, pipe_xor_bits) |
				    AMD_FMT_MOD_SET(BANK_XOR_BITS, bank_xor_bits) |
				    AMD_FMT_MOD_SET(DCC, 1) |
				    AMD_FMT_MOD_SET(DCC_RETILE, 1) |
				    AMD_FMT_MOD_SET(DCC_INDEPENDENT_64B, 1) |
				    AMD_FMT_MOD_SET(DCC_MAX_COMPRESSED_BLOCK, AMD_FMT_MOD_DCC_BLOCK_64B) |

				    AMD_FMT_MOD_SET(DCC_CONSTANT_ENCODE, 1) |
				    AMD_FMT_MOD_SET(RB, rb) |
				    AMD_FMT_MOD_SET(PIPE, pipes));
		}

		add_modifier(mods, size, capacity, AMD_FMT_MOD |
			    AMD_FMT_MOD_SET(TILE, AMD_FMT_MOD_TILE_GFX9_64K_S_X) |
			    AMD_FMT_MOD_SET(TILE_VERSION, AMD_FMT_MOD_TILE_VER_GFX9) |
			    AMD_FMT_MOD_SET(PIPE_XOR_BITS, pipe_xor_bits) |
			    AMD_FMT_MOD_SET(BANK_XOR_BITS, bank_xor_bits) |
			    AMD_FMT_MOD_SET(DCC, 1) |
			    AMD_FMT_MOD_SET(DCC_RETILE, 1) |
			    AMD_FMT_MOD_SET(DCC_INDEPENDENT_64B, 1) |
			    AMD_FMT_MOD_SET(DCC_MAX_COMPRESSED_BLOCK, AMD_FMT_MOD_DCC_BLOCK_64B) |
			    AMD_FMT_MOD_SET(DCC_CONSTANT_ENCODE, 0) |
			    AMD_FMT_MOD_SET(RB, rb) |
			    AMD_FMT_MOD_SET(PIPE, pipes));
	}

	/*
	 * Only supported for 64bpp on Raven, will be filtered on format in
	 * dm_plane_format_mod_supported.
	 */
	add_modifier(mods, size, capacity, AMD_FMT_MOD |
		    AMD_FMT_MOD_SET(TILE, AMD_FMT_MOD_TILE_GFX9_64K_D_X) |
		    AMD_FMT_MOD_SET(TILE_VERSION, AMD_FMT_MOD_TILE_VER_GFX9) |
		    AMD_FMT_MOD_SET(PIPE_XOR_BITS, pipe_xor_bits) |
		    AMD_FMT_MOD_SET(BANK_XOR_BITS, bank_xor_bits));

	if (adev->family == AMDGPU_FAMILY_RV) {
		add_modifier(mods, size, capacity, AMD_FMT_MOD |
			    AMD_FMT_MOD_SET(TILE, AMD_FMT_MOD_TILE_GFX9_64K_S_X) |
			    AMD_FMT_MOD_SET(TILE_VERSION, AMD_FMT_MOD_TILE_VER_GFX9) |
			    AMD_FMT_MOD_SET(PIPE_XOR_BITS, pipe_xor_bits) |
			    AMD_FMT_MOD_SET(BANK_XOR_BITS, bank_xor_bits));
	}

	/*
	 * Only supported for 64bpp on Raven, will be filtered on format in
	 * dm_plane_format_mod_supported.
	 */
	add_modifier(mods, size, capacity, AMD_FMT_MOD |
		    AMD_FMT_MOD_SET(TILE, AMD_FMT_MOD_TILE_GFX9_64K_D) |
		    AMD_FMT_MOD_SET(TILE_VERSION, AMD_FMT_MOD_TILE_VER_GFX9));

	if (adev->family == AMDGPU_FAMILY_RV) {
		add_modifier(mods, size, capacity, AMD_FMT_MOD |
			    AMD_FMT_MOD_SET(TILE, AMD_FMT_MOD_TILE_GFX9_64K_S) |
			    AMD_FMT_MOD_SET(TILE_VERSION, AMD_FMT_MOD_TILE_VER_GFX9));
	}
}

static void
add_gfx10_1_modifiers(const struct amdgpu_device *adev,
		      uint64_t **mods, uint64_t *size, uint64_t *capacity)
{
	int pipe_xor_bits = ilog2(adev->gfx.config.gb_addr_config_fields.num_pipes);

	add_modifier(mods, size, capacity, AMD_FMT_MOD |
		    AMD_FMT_MOD_SET(TILE, AMD_FMT_MOD_TILE_GFX9_64K_R_X) |
		    AMD_FMT_MOD_SET(TILE_VERSION, AMD_FMT_MOD_TILE_VER_GFX10) |
		    AMD_FMT_MOD_SET(PIPE_XOR_BITS, pipe_xor_bits) |
		    AMD_FMT_MOD_SET(DCC, 1) |
		    AMD_FMT_MOD_SET(DCC_CONSTANT_ENCODE, 1) |
		    AMD_FMT_MOD_SET(DCC_INDEPENDENT_64B, 1) |
		    AMD_FMT_MOD_SET(DCC_MAX_COMPRESSED_BLOCK, AMD_FMT_MOD_DCC_BLOCK_64B));

	add_modifier(mods, size, capacity, AMD_FMT_MOD |
		    AMD_FMT_MOD_SET(TILE, AMD_FMT_MOD_TILE_GFX9_64K_R_X) |
		    AMD_FMT_MOD_SET(TILE_VERSION, AMD_FMT_MOD_TILE_VER_GFX10) |
		    AMD_FMT_MOD_SET(PIPE_XOR_BITS, pipe_xor_bits) |
		    AMD_FMT_MOD_SET(DCC, 1) |
		    AMD_FMT_MOD_SET(DCC_RETILE, 1) |
		    AMD_FMT_MOD_SET(DCC_CONSTANT_ENCODE, 1) |
		    AMD_FMT_MOD_SET(DCC_INDEPENDENT_64B, 1) |
		    AMD_FMT_MOD_SET(DCC_MAX_COMPRESSED_BLOCK, AMD_FMT_MOD_DCC_BLOCK_64B));

	add_modifier(mods, size, capacity, AMD_FMT_MOD |
		    AMD_FMT_MOD_SET(TILE, AMD_FMT_MOD_TILE_GFX9_64K_R_X) |
		    AMD_FMT_MOD_SET(TILE_VERSION, AMD_FMT_MOD_TILE_VER_GFX10) |
		    AMD_FMT_MOD_SET(PIPE_XOR_BITS, pipe_xor_bits));

	add_modifier(mods, size, capacity, AMD_FMT_MOD |
		    AMD_FMT_MOD_SET(TILE, AMD_FMT_MOD_TILE_GFX9_64K_S_X) |
		    AMD_FMT_MOD_SET(TILE_VERSION, AMD_FMT_MOD_TILE_VER_GFX10) |
		    AMD_FMT_MOD_SET(PIPE_XOR_BITS, pipe_xor_bits));


	/* Only supported for 64bpp, will be filtered in dm_plane_format_mod_supported */
	add_modifier(mods, size, capacity, AMD_FMT_MOD |
		    AMD_FMT_MOD_SET(TILE, AMD_FMT_MOD_TILE_GFX9_64K_D) |
		    AMD_FMT_MOD_SET(TILE_VERSION, AMD_FMT_MOD_TILE_VER_GFX9));

	add_modifier(mods, size, capacity, AMD_FMT_MOD |
		    AMD_FMT_MOD_SET(TILE, AMD_FMT_MOD_TILE_GFX9_64K_S) |
		    AMD_FMT_MOD_SET(TILE_VERSION, AMD_FMT_MOD_TILE_VER_GFX9));
}

static void
add_gfx10_3_modifiers(const struct amdgpu_device *adev,
		      uint64_t **mods, uint64_t *size, uint64_t *capacity)
{
	int pipe_xor_bits = ilog2(adev->gfx.config.gb_addr_config_fields.num_pipes);
	int pkrs = ilog2(adev->gfx.config.gb_addr_config_fields.num_pkrs);

	add_modifier(mods, size, capacity, AMD_FMT_MOD |
		    AMD_FMT_MOD_SET(TILE, AMD_FMT_MOD_TILE_GFX9_64K_R_X) |
		    AMD_FMT_MOD_SET(TILE_VERSION, AMD_FMT_MOD_TILE_VER_GFX10_RBPLUS) |
		    AMD_FMT_MOD_SET(PIPE_XOR_BITS, pipe_xor_bits) |
		    AMD_FMT_MOD_SET(PACKERS, pkrs) |
		    AMD_FMT_MOD_SET(DCC, 1) |
		    AMD_FMT_MOD_SET(DCC_CONSTANT_ENCODE, 1) |
		    AMD_FMT_MOD_SET(DCC_INDEPENDENT_64B, 1) |
		    AMD_FMT_MOD_SET(DCC_INDEPENDENT_128B, 1) |
		    AMD_FMT_MOD_SET(DCC_MAX_COMPRESSED_BLOCK, AMD_FMT_MOD_DCC_BLOCK_64B));

	add_modifier(mods, size, capacity, AMD_FMT_MOD |
		    AMD_FMT_MOD_SET(TILE, AMD_FMT_MOD_TILE_GFX9_64K_R_X) |
		    AMD_FMT_MOD_SET(TILE_VERSION, AMD_FMT_MOD_TILE_VER_GFX10_RBPLUS) |
		    AMD_FMT_MOD_SET(PIPE_XOR_BITS, pipe_xor_bits) |
		    AMD_FMT_MOD_SET(PACKERS, pkrs) |
		    AMD_FMT_MOD_SET(DCC, 1) |
		    AMD_FMT_MOD_SET(DCC_RETILE, 1) |
		    AMD_FMT_MOD_SET(DCC_CONSTANT_ENCODE, 1) |
		    AMD_FMT_MOD_SET(DCC_INDEPENDENT_64B, 1) |
		    AMD_FMT_MOD_SET(DCC_INDEPENDENT_128B, 1) |
		    AMD_FMT_MOD_SET(DCC_MAX_COMPRESSED_BLOCK, AMD_FMT_MOD_DCC_BLOCK_64B));

	add_modifier(mods, size, capacity, AMD_FMT_MOD |
		    AMD_FMT_MOD_SET(TILE, AMD_FMT_MOD_TILE_GFX9_64K_R_X) |
		    AMD_FMT_MOD_SET(TILE_VERSION, AMD_FMT_MOD_TILE_VER_GFX10_RBPLUS) |
		    AMD_FMT_MOD_SET(PIPE_XOR_BITS, pipe_xor_bits) |
		    AMD_FMT_MOD_SET(PACKERS, pkrs));

	add_modifier(mods, size, capacity, AMD_FMT_MOD |
		    AMD_FMT_MOD_SET(TILE, AMD_FMT_MOD_TILE_GFX9_64K_S_X) |
		    AMD_FMT_MOD_SET(TILE_VERSION, AMD_FMT_MOD_TILE_VER_GFX10_RBPLUS) |
		    AMD_FMT_MOD_SET(PIPE_XOR_BITS, pipe_xor_bits) |
		    AMD_FMT_MOD_SET(PACKERS, pkrs));

	/* Only supported for 64bpp, will be filtered in dm_plane_format_mod_supported */
	add_modifier(mods, size, capacity, AMD_FMT_MOD |
		    AMD_FMT_MOD_SET(TILE, AMD_FMT_MOD_TILE_GFX9_64K_D) |
		    AMD_FMT_MOD_SET(TILE_VERSION, AMD_FMT_MOD_TILE_VER_GFX9));

	add_modifier(mods, size, capacity, AMD_FMT_MOD |
		    AMD_FMT_MOD_SET(TILE, AMD_FMT_MOD_TILE_GFX9_64K_S) |
		    AMD_FMT_MOD_SET(TILE_VERSION, AMD_FMT_MOD_TILE_VER_GFX9));
}

static int
get_plane_modifiers(const struct amdgpu_device *adev, unsigned int plane_type, uint64_t **mods)
{
	uint64_t size = 0, capacity = 128;
	*mods = NULL;

	/* We have not hooked up any pre-GFX9 modifiers. */
	if (adev->family < AMDGPU_FAMILY_AI)
		return 0;

	*mods = kmalloc(capacity * sizeof(uint64_t), GFP_KERNEL);

	if (plane_type == DRM_PLANE_TYPE_CURSOR) {
		add_modifier(mods, &size, &capacity, DRM_FORMAT_MOD_LINEAR);
		add_modifier(mods, &size, &capacity, DRM_FORMAT_MOD_INVALID);
		return *mods ? 0 : -ENOMEM;
	}

	switch (adev->family) {
	case AMDGPU_FAMILY_AI:
	case AMDGPU_FAMILY_RV:
		add_gfx9_modifiers(adev, mods, &size, &capacity);
		break;
	case AMDGPU_FAMILY_NV:
	case AMDGPU_FAMILY_VGH:
		if (adev->asic_type >= CHIP_SIENNA_CICHLID)
			add_gfx10_3_modifiers(adev, mods, &size, &capacity);
		else
			add_gfx10_1_modifiers(adev, mods, &size, &capacity);
		break;
	}

	add_modifier(mods, &size, &capacity, DRM_FORMAT_MOD_LINEAR);

	/* INVALID marks the end of the list. */
	add_modifier(mods, &size, &capacity, DRM_FORMAT_MOD_INVALID);

	if (!*mods)
		return -ENOMEM;

	return 0;
}

static int
fill_gfx9_plane_attributes_from_modifiers(struct amdgpu_device *adev,
					  const struct amdgpu_framebuffer *afb,
					  const enum surface_pixel_format format,
					  const enum dc_rotation_angle rotation,
					  const struct plane_size *plane_size,
					  union dc_tiling_info *tiling_info,
					  struct dc_plane_dcc_param *dcc,
					  struct dc_plane_address *address,
					  const bool force_disable_dcc)
{
	const uint64_t modifier = afb->base.modifier;
	int ret;

	fill_gfx9_tiling_info_from_modifier(adev, tiling_info, modifier);
	tiling_info->gfx9.swizzle = modifier_gfx9_swizzle_mode(modifier);

	if (modifier_has_dcc(modifier) && !force_disable_dcc) {
		uint64_t dcc_address = afb->address + afb->base.offsets[1];

		dcc->enable = 1;
		dcc->meta_pitch = afb->base.pitches[1];
		dcc->independent_64b_blks = AMD_FMT_MOD_GET(DCC_INDEPENDENT_64B, modifier);

		address->grph.meta_addr.low_part = lower_32_bits(dcc_address);
		address->grph.meta_addr.high_part = upper_32_bits(dcc_address);
	}

	ret = validate_dcc(adev, format, rotation, tiling_info, dcc, address, plane_size);
	if (ret)
		return ret;

	return 0;
}

static int
fill_plane_buffer_attributes(struct amdgpu_device *adev,
			     const struct amdgpu_framebuffer *afb,
			     const enum surface_pixel_format format,
			     const enum dc_rotation_angle rotation,
			     const uint64_t tiling_flags,
			     union dc_tiling_info *tiling_info,
			     struct plane_size *plane_size,
			     struct dc_plane_dcc_param *dcc,
			     struct dc_plane_address *address,
			     bool tmz_surface,
			     bool force_disable_dcc)
{
	const struct drm_framebuffer *fb = &afb->base;
	int ret;

	memset(tiling_info, 0, sizeof(*tiling_info));
	memset(plane_size, 0, sizeof(*plane_size));
	memset(dcc, 0, sizeof(*dcc));
	memset(address, 0, sizeof(*address));

	address->tmz_surface = tmz_surface;

	if (format < SURFACE_PIXEL_FORMAT_VIDEO_BEGIN) {
		uint64_t addr = afb->address + fb->offsets[0];

		plane_size->surface_size.x = 0;
		plane_size->surface_size.y = 0;
		plane_size->surface_size.width = fb->width;
		plane_size->surface_size.height = fb->height;
		plane_size->surface_pitch =
			fb->pitches[0] / fb->format->cpp[0];

		address->type = PLN_ADDR_TYPE_GRAPHICS;
		address->grph.addr.low_part = lower_32_bits(addr);
		address->grph.addr.high_part = upper_32_bits(addr);
	} else if (format < SURFACE_PIXEL_FORMAT_INVALID) {
		uint64_t luma_addr = afb->address + fb->offsets[0];
		uint64_t chroma_addr = afb->address + fb->offsets[1];

		plane_size->surface_size.x = 0;
		plane_size->surface_size.y = 0;
		plane_size->surface_size.width = fb->width;
		plane_size->surface_size.height = fb->height;
		plane_size->surface_pitch =
			fb->pitches[0] / fb->format->cpp[0];

		plane_size->chroma_size.x = 0;
		plane_size->chroma_size.y = 0;
		/* TODO: set these based on surface format */
		plane_size->chroma_size.width = fb->width / 2;
		plane_size->chroma_size.height = fb->height / 2;

		plane_size->chroma_pitch =
			fb->pitches[1] / fb->format->cpp[1];

		address->type = PLN_ADDR_TYPE_VIDEO_PROGRESSIVE;
		address->video_progressive.luma_addr.low_part =
			lower_32_bits(luma_addr);
		address->video_progressive.luma_addr.high_part =
			upper_32_bits(luma_addr);
		address->video_progressive.chroma_addr.low_part =
			lower_32_bits(chroma_addr);
		address->video_progressive.chroma_addr.high_part =
			upper_32_bits(chroma_addr);
	}

	if (adev->family >= AMDGPU_FAMILY_AI) {
		ret = fill_gfx9_plane_attributes_from_modifiers(adev, afb, format,
								rotation, plane_size,
								tiling_info, dcc,
								address,
								force_disable_dcc);
		if (ret)
			return ret;
	} else {
		fill_gfx8_tiling_info_from_flags(tiling_info, tiling_flags);
	}

	return 0;
}

static void
fill_blending_from_plane_state(const struct drm_plane_state *plane_state,
			       bool *per_pixel_alpha, bool *global_alpha,
			       int *global_alpha_value)
{
	*per_pixel_alpha = false;
	*global_alpha = false;
	*global_alpha_value = 0xff;

	if (plane_state->plane->type != DRM_PLANE_TYPE_OVERLAY)
		return;

	if (plane_state->pixel_blend_mode == DRM_MODE_BLEND_PREMULTI) {
		static const uint32_t alpha_formats[] = {
			DRM_FORMAT_ARGB8888,
			DRM_FORMAT_RGBA8888,
			DRM_FORMAT_ABGR8888,
		};
		uint32_t format = plane_state->fb->format->format;
		unsigned int i;

		for (i = 0; i < ARRAY_SIZE(alpha_formats); ++i) {
			if (format == alpha_formats[i]) {
				*per_pixel_alpha = true;
				break;
			}
		}
	}

	if (plane_state->alpha < 0xffff) {
		*global_alpha = true;
		*global_alpha_value = plane_state->alpha >> 8;
	}
}

static int
fill_plane_color_attributes(const struct drm_plane_state *plane_state,
			    const enum surface_pixel_format format,
			    enum dc_color_space *color_space)
{
	bool full_range;

	*color_space = COLOR_SPACE_SRGB;

	/* DRM color properties only affect non-RGB formats. */
	if (format < SURFACE_PIXEL_FORMAT_VIDEO_BEGIN)
		return 0;

	full_range = (plane_state->color_range == DRM_COLOR_YCBCR_FULL_RANGE);

	switch (plane_state->color_encoding) {
	case DRM_COLOR_YCBCR_BT601:
		if (full_range)
			*color_space = COLOR_SPACE_YCBCR601;
		else
			*color_space = COLOR_SPACE_YCBCR601_LIMITED;
		break;

	case DRM_COLOR_YCBCR_BT709:
		if (full_range)
			*color_space = COLOR_SPACE_YCBCR709;
		else
			*color_space = COLOR_SPACE_YCBCR709_LIMITED;
		break;

	case DRM_COLOR_YCBCR_BT2020:
		if (full_range)
			*color_space = COLOR_SPACE_2020_YCBCR;
		else
			return -EINVAL;
		break;

	default:
		return -EINVAL;
	}

	return 0;
}

static int
fill_dc_plane_info_and_addr(struct amdgpu_device *adev,
			    const struct drm_plane_state *plane_state,
			    const uint64_t tiling_flags,
			    struct dc_plane_info *plane_info,
			    struct dc_plane_address *address,
			    bool tmz_surface,
			    bool force_disable_dcc)
{
	const struct drm_framebuffer *fb = plane_state->fb;
	const struct amdgpu_framebuffer *afb =
		to_amdgpu_framebuffer(plane_state->fb);
	int ret;

	memset(plane_info, 0, sizeof(*plane_info));

	switch (fb->format->format) {
	case DRM_FORMAT_C8:
		plane_info->format =
			SURFACE_PIXEL_FORMAT_GRPH_PALETA_256_COLORS;
		break;
	case DRM_FORMAT_RGB565:
		plane_info->format = SURFACE_PIXEL_FORMAT_GRPH_RGB565;
		break;
	case DRM_FORMAT_XRGB8888:
	case DRM_FORMAT_ARGB8888:
		plane_info->format = SURFACE_PIXEL_FORMAT_GRPH_ARGB8888;
		break;
	case DRM_FORMAT_XRGB2101010:
	case DRM_FORMAT_ARGB2101010:
		plane_info->format = SURFACE_PIXEL_FORMAT_GRPH_ARGB2101010;
		break;
	case DRM_FORMAT_XBGR2101010:
	case DRM_FORMAT_ABGR2101010:
		plane_info->format = SURFACE_PIXEL_FORMAT_GRPH_ABGR2101010;
		break;
	case DRM_FORMAT_XBGR8888:
	case DRM_FORMAT_ABGR8888:
		plane_info->format = SURFACE_PIXEL_FORMAT_GRPH_ABGR8888;
		break;
	case DRM_FORMAT_NV21:
		plane_info->format = SURFACE_PIXEL_FORMAT_VIDEO_420_YCbCr;
		break;
	case DRM_FORMAT_NV12:
		plane_info->format = SURFACE_PIXEL_FORMAT_VIDEO_420_YCrCb;
		break;
	case DRM_FORMAT_P010:
		plane_info->format = SURFACE_PIXEL_FORMAT_VIDEO_420_10bpc_YCrCb;
		break;
	case DRM_FORMAT_XRGB16161616F:
	case DRM_FORMAT_ARGB16161616F:
		plane_info->format = SURFACE_PIXEL_FORMAT_GRPH_ARGB16161616F;
		break;
	case DRM_FORMAT_XBGR16161616F:
	case DRM_FORMAT_ABGR16161616F:
		plane_info->format = SURFACE_PIXEL_FORMAT_GRPH_ABGR16161616F;
		break;
	default:
		DRM_ERROR(
			"Unsupported screen format %p4cc\n",
			&fb->format->format);
		return -EINVAL;
	}

	switch (plane_state->rotation & DRM_MODE_ROTATE_MASK) {
	case DRM_MODE_ROTATE_0:
		plane_info->rotation = ROTATION_ANGLE_0;
		break;
	case DRM_MODE_ROTATE_90:
		plane_info->rotation = ROTATION_ANGLE_90;
		break;
	case DRM_MODE_ROTATE_180:
		plane_info->rotation = ROTATION_ANGLE_180;
		break;
	case DRM_MODE_ROTATE_270:
		plane_info->rotation = ROTATION_ANGLE_270;
		break;
	default:
		plane_info->rotation = ROTATION_ANGLE_0;
		break;
	}

	plane_info->visible = true;
	plane_info->stereo_format = PLANE_STEREO_FORMAT_NONE;

	plane_info->layer_index = 0;

	ret = fill_plane_color_attributes(plane_state, plane_info->format,
					  &plane_info->color_space);
	if (ret)
		return ret;

	ret = fill_plane_buffer_attributes(adev, afb, plane_info->format,
					   plane_info->rotation, tiling_flags,
					   &plane_info->tiling_info,
					   &plane_info->plane_size,
					   &plane_info->dcc, address, tmz_surface,
					   force_disable_dcc);
	if (ret)
		return ret;

	fill_blending_from_plane_state(
		plane_state, &plane_info->per_pixel_alpha,
		&plane_info->global_alpha, &plane_info->global_alpha_value);

	return 0;
}

static int fill_dc_plane_attributes(struct amdgpu_device *adev,
				    struct dc_plane_state *dc_plane_state,
				    struct drm_plane_state *plane_state,
				    struct drm_crtc_state *crtc_state)
{
	struct dm_crtc_state *dm_crtc_state = to_dm_crtc_state(crtc_state);
	struct amdgpu_framebuffer *afb = (struct amdgpu_framebuffer *)plane_state->fb;
	struct dc_scaling_info scaling_info;
	struct dc_plane_info plane_info;
	int ret;
	bool force_disable_dcc = false;

	ret = fill_dc_scaling_info(plane_state, &scaling_info);
	if (ret)
		return ret;

	dc_plane_state->src_rect = scaling_info.src_rect;
	dc_plane_state->dst_rect = scaling_info.dst_rect;
	dc_plane_state->clip_rect = scaling_info.clip_rect;
	dc_plane_state->scaling_quality = scaling_info.scaling_quality;

	force_disable_dcc = adev->asic_type == CHIP_RAVEN && adev->in_suspend;
	ret = fill_dc_plane_info_and_addr(adev, plane_state,
					  afb->tiling_flags,
					  &plane_info,
					  &dc_plane_state->address,
					  afb->tmz_surface,
					  force_disable_dcc);
	if (ret)
		return ret;

	dc_plane_state->format = plane_info.format;
	dc_plane_state->color_space = plane_info.color_space;
	dc_plane_state->format = plane_info.format;
	dc_plane_state->plane_size = plane_info.plane_size;
	dc_plane_state->rotation = plane_info.rotation;
	dc_plane_state->horizontal_mirror = plane_info.horizontal_mirror;
	dc_plane_state->stereo_format = plane_info.stereo_format;
	dc_plane_state->tiling_info = plane_info.tiling_info;
	dc_plane_state->visible = plane_info.visible;
	dc_plane_state->per_pixel_alpha = plane_info.per_pixel_alpha;
	dc_plane_state->global_alpha = plane_info.global_alpha;
	dc_plane_state->global_alpha_value = plane_info.global_alpha_value;
	dc_plane_state->dcc = plane_info.dcc;
	dc_plane_state->layer_index = plane_info.layer_index; // Always returns 0
	dc_plane_state->flip_int_enabled = true;

	/*
	 * Always set input transfer function, since plane state is refreshed
	 * every time.
	 */
	ret = amdgpu_dm_update_plane_color_mgmt(dm_crtc_state, dc_plane_state);
	if (ret)
		return ret;

	return 0;
}

static void update_stream_scaling_settings(const struct drm_display_mode *mode,
					   const struct dm_connector_state *dm_state,
					   struct dc_stream_state *stream)
{
	enum amdgpu_rmx_type rmx_type;

	struct rect src = { 0 }; /* viewport in composition space*/
	struct rect dst = { 0 }; /* stream addressable area */

	/* no mode. nothing to be done */
	if (!mode)
		return;

	/* Full screen scaling by default */
	src.width = mode->hdisplay;
	src.height = mode->vdisplay;
	dst.width = stream->timing.h_addressable;
	dst.height = stream->timing.v_addressable;

	if (dm_state) {
		rmx_type = dm_state->scaling;
		if (rmx_type == RMX_ASPECT || rmx_type == RMX_OFF) {
			if (src.width * dst.height <
					src.height * dst.width) {
				/* height needs less upscaling/more downscaling */
				dst.width = src.width *
						dst.height / src.height;
			} else {
				/* width needs less upscaling/more downscaling */
				dst.height = src.height *
						dst.width / src.width;
			}
		} else if (rmx_type == RMX_CENTER) {
			dst = src;
		}

		dst.x = (stream->timing.h_addressable - dst.width) / 2;
		dst.y = (stream->timing.v_addressable - dst.height) / 2;

		if (dm_state->underscan_enable) {
			dst.x += dm_state->underscan_hborder / 2;
			dst.y += dm_state->underscan_vborder / 2;
			dst.width -= dm_state->underscan_hborder;
			dst.height -= dm_state->underscan_vborder;
		}
	}

	stream->src = src;
	stream->dst = dst;

	DRM_DEBUG_KMS("Destination Rectangle x:%d  y:%d  width:%d  height:%d\n",
		      dst.x, dst.y, dst.width, dst.height);

}

static enum dc_color_depth
convert_color_depth_from_display_info(const struct drm_connector *connector,
				      bool is_y420, int requested_bpc)
{
	uint8_t bpc;

	if (is_y420) {
		bpc = 8;

		/* Cap display bpc based on HDMI 2.0 HF-VSDB */
		if (connector->display_info.hdmi.y420_dc_modes & DRM_EDID_YCBCR420_DC_48)
			bpc = 16;
		else if (connector->display_info.hdmi.y420_dc_modes & DRM_EDID_YCBCR420_DC_36)
			bpc = 12;
		else if (connector->display_info.hdmi.y420_dc_modes & DRM_EDID_YCBCR420_DC_30)
			bpc = 10;
	} else {
		bpc = (uint8_t)connector->display_info.bpc;
		/* Assume 8 bpc by default if no bpc is specified. */
		bpc = bpc ? bpc : 8;
	}

	if (requested_bpc > 0) {
		/*
		 * Cap display bpc based on the user requested value.
		 *
		 * The value for state->max_bpc may not correctly updated
		 * depending on when the connector gets added to the state
		 * or if this was called outside of atomic check, so it
		 * can't be used directly.
		 */
		bpc = min_t(u8, bpc, requested_bpc);

		/* Round down to the nearest even number. */
		bpc = bpc - (bpc & 1);
	}

	switch (bpc) {
	case 0:
		/*
		 * Temporary Work around, DRM doesn't parse color depth for
		 * EDID revision before 1.4
		 * TODO: Fix edid parsing
		 */
		return COLOR_DEPTH_888;
	case 6:
		return COLOR_DEPTH_666;
	case 8:
		return COLOR_DEPTH_888;
	case 10:
		return COLOR_DEPTH_101010;
	case 12:
		return COLOR_DEPTH_121212;
	case 14:
		return COLOR_DEPTH_141414;
	case 16:
		return COLOR_DEPTH_161616;
	default:
		return COLOR_DEPTH_UNDEFINED;
	}
}

static enum dc_aspect_ratio
get_aspect_ratio(const struct drm_display_mode *mode_in)
{
	/* 1-1 mapping, since both enums follow the HDMI spec. */
	return (enum dc_aspect_ratio) mode_in->picture_aspect_ratio;
}

static enum dc_color_space
get_output_color_space(const struct dc_crtc_timing *dc_crtc_timing)
{
	enum dc_color_space color_space = COLOR_SPACE_SRGB;

	switch (dc_crtc_timing->pixel_encoding)	{
	case PIXEL_ENCODING_YCBCR422:
	case PIXEL_ENCODING_YCBCR444:
	case PIXEL_ENCODING_YCBCR420:
	{
		/*
		 * 27030khz is the separation point between HDTV and SDTV
		 * according to HDMI spec, we use YCbCr709 and YCbCr601
		 * respectively
		 */
		if (dc_crtc_timing->pix_clk_100hz > 270300) {
			if (dc_crtc_timing->flags.Y_ONLY)
				color_space =
					COLOR_SPACE_YCBCR709_LIMITED;
			else
				color_space = COLOR_SPACE_YCBCR709;
		} else {
			if (dc_crtc_timing->flags.Y_ONLY)
				color_space =
					COLOR_SPACE_YCBCR601_LIMITED;
			else
				color_space = COLOR_SPACE_YCBCR601;
		}

	}
	break;
	case PIXEL_ENCODING_RGB:
		color_space = COLOR_SPACE_SRGB;
		break;

	default:
		WARN_ON(1);
		break;
	}

	return color_space;
}

static bool adjust_colour_depth_from_display_info(
	struct dc_crtc_timing *timing_out,
	const struct drm_display_info *info)
{
	enum dc_color_depth depth = timing_out->display_color_depth;
	int normalized_clk;
	do {
		normalized_clk = timing_out->pix_clk_100hz / 10;
		/* YCbCr 4:2:0 requires additional adjustment of 1/2 */
		if (timing_out->pixel_encoding == PIXEL_ENCODING_YCBCR420)
			normalized_clk /= 2;
		/* Adjusting pix clock following on HDMI spec based on colour depth */
		switch (depth) {
		case COLOR_DEPTH_888:
			break;
		case COLOR_DEPTH_101010:
			normalized_clk = (normalized_clk * 30) / 24;
			break;
		case COLOR_DEPTH_121212:
			normalized_clk = (normalized_clk * 36) / 24;
			break;
		case COLOR_DEPTH_161616:
			normalized_clk = (normalized_clk * 48) / 24;
			break;
		default:
			/* The above depths are the only ones valid for HDMI. */
			return false;
		}
		if (normalized_clk <= info->max_tmds_clock) {
			timing_out->display_color_depth = depth;
			return true;
		}
	} while (--depth > COLOR_DEPTH_666);
	return false;
}

static void fill_stream_properties_from_drm_display_mode(
	struct dc_stream_state *stream,
	const struct drm_display_mode *mode_in,
	const struct drm_connector *connector,
	const struct drm_connector_state *connector_state,
	const struct dc_stream_state *old_stream,
	int requested_bpc)
{
	struct dc_crtc_timing *timing_out = &stream->timing;
	const struct drm_display_info *info = &connector->display_info;
	struct amdgpu_dm_connector *aconnector = to_amdgpu_dm_connector(connector);
	struct hdmi_vendor_infoframe hv_frame;
	struct hdmi_avi_infoframe avi_frame;

	memset(&hv_frame, 0, sizeof(hv_frame));
	memset(&avi_frame, 0, sizeof(avi_frame));

	timing_out->h_border_left = 0;
	timing_out->h_border_right = 0;
	timing_out->v_border_top = 0;
	timing_out->v_border_bottom = 0;
	/* TODO: un-hardcode */
	if (drm_mode_is_420_only(info, mode_in)
			&& stream->signal == SIGNAL_TYPE_HDMI_TYPE_A)
		timing_out->pixel_encoding = PIXEL_ENCODING_YCBCR420;
	else if (drm_mode_is_420_also(info, mode_in)
			&& aconnector->force_yuv420_output)
		timing_out->pixel_encoding = PIXEL_ENCODING_YCBCR420;
	else if ((connector->display_info.color_formats & DRM_COLOR_FORMAT_YCRCB444)
			&& stream->signal == SIGNAL_TYPE_HDMI_TYPE_A)
		timing_out->pixel_encoding = PIXEL_ENCODING_YCBCR444;
	else
		timing_out->pixel_encoding = PIXEL_ENCODING_RGB;

	timing_out->timing_3d_format = TIMING_3D_FORMAT_NONE;
	timing_out->display_color_depth = convert_color_depth_from_display_info(
		connector,
		(timing_out->pixel_encoding == PIXEL_ENCODING_YCBCR420),
		requested_bpc);
	timing_out->scan_type = SCANNING_TYPE_NODATA;
	timing_out->hdmi_vic = 0;

	if(old_stream) {
		timing_out->vic = old_stream->timing.vic;
		timing_out->flags.HSYNC_POSITIVE_POLARITY = old_stream->timing.flags.HSYNC_POSITIVE_POLARITY;
		timing_out->flags.VSYNC_POSITIVE_POLARITY = old_stream->timing.flags.VSYNC_POSITIVE_POLARITY;
	} else {
		timing_out->vic = drm_match_cea_mode(mode_in);
		if (mode_in->flags & DRM_MODE_FLAG_PHSYNC)
			timing_out->flags.HSYNC_POSITIVE_POLARITY = 1;
		if (mode_in->flags & DRM_MODE_FLAG_PVSYNC)
			timing_out->flags.VSYNC_POSITIVE_POLARITY = 1;
	}

	if (stream->signal == SIGNAL_TYPE_HDMI_TYPE_A) {
		drm_hdmi_avi_infoframe_from_display_mode(&avi_frame, (struct drm_connector *)connector, mode_in);
		timing_out->vic = avi_frame.video_code;
		drm_hdmi_vendor_infoframe_from_display_mode(&hv_frame, (struct drm_connector *)connector, mode_in);
		timing_out->hdmi_vic = hv_frame.vic;
	}

	if (is_freesync_video_mode(mode_in, aconnector)) {
		timing_out->h_addressable = mode_in->hdisplay;
		timing_out->h_total = mode_in->htotal;
		timing_out->h_sync_width = mode_in->hsync_end - mode_in->hsync_start;
		timing_out->h_front_porch = mode_in->hsync_start - mode_in->hdisplay;
		timing_out->v_total = mode_in->vtotal;
		timing_out->v_addressable = mode_in->vdisplay;
		timing_out->v_front_porch = mode_in->vsync_start - mode_in->vdisplay;
		timing_out->v_sync_width = mode_in->vsync_end - mode_in->vsync_start;
		timing_out->pix_clk_100hz = mode_in->clock * 10;
	} else {
		timing_out->h_addressable = mode_in->crtc_hdisplay;
		timing_out->h_total = mode_in->crtc_htotal;
		timing_out->h_sync_width = mode_in->crtc_hsync_end - mode_in->crtc_hsync_start;
		timing_out->h_front_porch = mode_in->crtc_hsync_start - mode_in->crtc_hdisplay;
		timing_out->v_total = mode_in->crtc_vtotal;
		timing_out->v_addressable = mode_in->crtc_vdisplay;
		timing_out->v_front_porch = mode_in->crtc_vsync_start - mode_in->crtc_vdisplay;
		timing_out->v_sync_width = mode_in->crtc_vsync_end - mode_in->crtc_vsync_start;
		timing_out->pix_clk_100hz = mode_in->crtc_clock * 10;
	}

	timing_out->aspect_ratio = get_aspect_ratio(mode_in);

	stream->output_color_space = get_output_color_space(timing_out);

	stream->out_transfer_func->type = TF_TYPE_PREDEFINED;
	stream->out_transfer_func->tf = TRANSFER_FUNCTION_SRGB;
	if (stream->signal == SIGNAL_TYPE_HDMI_TYPE_A) {
		if (!adjust_colour_depth_from_display_info(timing_out, info) &&
		    drm_mode_is_420_also(info, mode_in) &&
		    timing_out->pixel_encoding != PIXEL_ENCODING_YCBCR420) {
			timing_out->pixel_encoding = PIXEL_ENCODING_YCBCR420;
			adjust_colour_depth_from_display_info(timing_out, info);
		}
	}
}

static void fill_audio_info(struct audio_info *audio_info,
			    const struct drm_connector *drm_connector,
			    const struct dc_sink *dc_sink)
{
	int i = 0;
	int cea_revision = 0;
	const struct dc_edid_caps *edid_caps = &dc_sink->edid_caps;

	audio_info->manufacture_id = edid_caps->manufacturer_id;
	audio_info->product_id = edid_caps->product_id;

	cea_revision = drm_connector->display_info.cea_rev;

	strscpy(audio_info->display_name,
		edid_caps->display_name,
		AUDIO_INFO_DISPLAY_NAME_SIZE_IN_CHARS);

	if (cea_revision >= 3) {
		audio_info->mode_count = edid_caps->audio_mode_count;

		for (i = 0; i < audio_info->mode_count; ++i) {
			audio_info->modes[i].format_code =
					(enum audio_format_code)
					(edid_caps->audio_modes[i].format_code);
			audio_info->modes[i].channel_count =
					edid_caps->audio_modes[i].channel_count;
			audio_info->modes[i].sample_rates.all =
					edid_caps->audio_modes[i].sample_rate;
			audio_info->modes[i].sample_size =
					edid_caps->audio_modes[i].sample_size;
		}
	}

	audio_info->flags.all = edid_caps->speaker_flags;

	/* TODO: We only check for the progressive mode, check for interlace mode too */
	if (drm_connector->latency_present[0]) {
		audio_info->video_latency = drm_connector->video_latency[0];
		audio_info->audio_latency = drm_connector->audio_latency[0];
	}

	/* TODO: For DP, video and audio latency should be calculated from DPCD caps */

}

static void
copy_crtc_timing_for_drm_display_mode(const struct drm_display_mode *src_mode,
				      struct drm_display_mode *dst_mode)
{
	dst_mode->crtc_hdisplay = src_mode->crtc_hdisplay;
	dst_mode->crtc_vdisplay = src_mode->crtc_vdisplay;
	dst_mode->crtc_clock = src_mode->crtc_clock;
	dst_mode->crtc_hblank_start = src_mode->crtc_hblank_start;
	dst_mode->crtc_hblank_end = src_mode->crtc_hblank_end;
	dst_mode->crtc_hsync_start =  src_mode->crtc_hsync_start;
	dst_mode->crtc_hsync_end = src_mode->crtc_hsync_end;
	dst_mode->crtc_htotal = src_mode->crtc_htotal;
	dst_mode->crtc_hskew = src_mode->crtc_hskew;
	dst_mode->crtc_vblank_start = src_mode->crtc_vblank_start;
	dst_mode->crtc_vblank_end = src_mode->crtc_vblank_end;
	dst_mode->crtc_vsync_start = src_mode->crtc_vsync_start;
	dst_mode->crtc_vsync_end = src_mode->crtc_vsync_end;
	dst_mode->crtc_vtotal = src_mode->crtc_vtotal;
}

static void
decide_crtc_timing_for_drm_display_mode(struct drm_display_mode *drm_mode,
					const struct drm_display_mode *native_mode,
					bool scale_enabled)
{
	if (scale_enabled) {
		copy_crtc_timing_for_drm_display_mode(native_mode, drm_mode);
	} else if (native_mode->clock == drm_mode->clock &&
			native_mode->htotal == drm_mode->htotal &&
			native_mode->vtotal == drm_mode->vtotal) {
		copy_crtc_timing_for_drm_display_mode(native_mode, drm_mode);
	} else {
		/* no scaling nor amdgpu inserted, no need to patch */
	}
}

static struct dc_sink *
create_fake_sink(struct amdgpu_dm_connector *aconnector)
{
	struct dc_sink_init_data sink_init_data = { 0 };
	struct dc_sink *sink = NULL;
	sink_init_data.link = aconnector->dc_link;
	sink_init_data.sink_signal = aconnector->dc_link->connector_signal;

	sink = dc_sink_create(&sink_init_data);
	if (!sink) {
		DRM_ERROR("Failed to create sink!\n");
		return NULL;
	}
	sink->sink_signal = SIGNAL_TYPE_VIRTUAL;

	return sink;
}

static void set_multisync_trigger_params(
		struct dc_stream_state *stream)
{
	struct dc_stream_state *master = NULL;

	if (stream->triggered_crtc_reset.enabled) {
		master = stream->triggered_crtc_reset.event_source;
		stream->triggered_crtc_reset.event =
			master->timing.flags.VSYNC_POSITIVE_POLARITY ?
			CRTC_EVENT_VSYNC_RISING : CRTC_EVENT_VSYNC_FALLING;
		stream->triggered_crtc_reset.delay = TRIGGER_DELAY_NEXT_PIXEL;
	}
}

static void set_master_stream(struct dc_stream_state *stream_set[],
			      int stream_count)
{
	int j, highest_rfr = 0, master_stream = 0;

	for (j = 0;  j < stream_count; j++) {
		if (stream_set[j] && stream_set[j]->triggered_crtc_reset.enabled) {
			int refresh_rate = 0;

			refresh_rate = (stream_set[j]->timing.pix_clk_100hz*100)/
				(stream_set[j]->timing.h_total*stream_set[j]->timing.v_total);
			if (refresh_rate > highest_rfr) {
				highest_rfr = refresh_rate;
				master_stream = j;
			}
		}
	}
	for (j = 0;  j < stream_count; j++) {
		if (stream_set[j])
			stream_set[j]->triggered_crtc_reset.event_source = stream_set[master_stream];
	}
}

static void dm_enable_per_frame_crtc_master_sync(struct dc_state *context)
{
	int i = 0;
	struct dc_stream_state *stream;

	if (context->stream_count < 2)
		return;
	for (i = 0; i < context->stream_count ; i++) {
		if (!context->streams[i])
			continue;
		/*
		 * TODO: add a function to read AMD VSDB bits and set
		 * crtc_sync_master.multi_sync_enabled flag
		 * For now it's set to false
		 */
	}

	set_master_stream(context->streams, context->stream_count);

	for (i = 0; i < context->stream_count ; i++) {
		stream = context->streams[i];

		if (!stream)
			continue;

		set_multisync_trigger_params(stream);
	}
}

static struct drm_display_mode *
get_highest_refresh_rate_mode(struct amdgpu_dm_connector *aconnector,
			  bool use_probed_modes)
{
	struct drm_display_mode *m, *m_pref = NULL;
	u16 current_refresh, highest_refresh;
	struct list_head *list_head = use_probed_modes ?
						    &aconnector->base.probed_modes :
						    &aconnector->base.modes;

	if (aconnector->freesync_vid_base.clock != 0)
		return &aconnector->freesync_vid_base;

	/* Find the preferred mode */
	list_for_each_entry (m, list_head, head) {
		if (m->type & DRM_MODE_TYPE_PREFERRED) {
			m_pref = m;
			break;
		}
	}

	if (!m_pref) {
		/* Probably an EDID with no preferred mode. Fallback to first entry */
		m_pref = list_first_entry_or_null(
			&aconnector->base.modes, struct drm_display_mode, head);
		if (!m_pref) {
			DRM_DEBUG_DRIVER("No preferred mode found in EDID\n");
			return NULL;
		}
	}

	highest_refresh = drm_mode_vrefresh(m_pref);

	/*
	 * Find the mode with highest refresh rate with same resolution.
	 * For some monitors, preferred mode is not the mode with highest
	 * supported refresh rate.
	 */
	list_for_each_entry (m, list_head, head) {
		current_refresh  = drm_mode_vrefresh(m);

		if (m->hdisplay == m_pref->hdisplay &&
		    m->vdisplay == m_pref->vdisplay &&
		    highest_refresh < current_refresh) {
			highest_refresh = current_refresh;
			m_pref = m;
		}
	}

	aconnector->freesync_vid_base = *m_pref;
	return m_pref;
}

static bool is_freesync_video_mode(const struct drm_display_mode *mode,
				   struct amdgpu_dm_connector *aconnector)
{
	struct drm_display_mode *high_mode;
	int timing_diff;

	high_mode = get_highest_refresh_rate_mode(aconnector, false);
	if (!high_mode || !mode)
		return false;

	timing_diff = high_mode->vtotal - mode->vtotal;

	if (high_mode->clock == 0 || high_mode->clock != mode->clock ||
	    high_mode->hdisplay != mode->hdisplay ||
	    high_mode->vdisplay != mode->vdisplay ||
	    high_mode->hsync_start != mode->hsync_start ||
	    high_mode->hsync_end != mode->hsync_end ||
	    high_mode->htotal != mode->htotal ||
	    high_mode->hskew != mode->hskew ||
	    high_mode->vscan != mode->vscan ||
	    high_mode->vsync_start - mode->vsync_start != timing_diff ||
	    high_mode->vsync_end - mode->vsync_end != timing_diff)
		return false;
	else
		return true;
}

static struct dc_stream_state *
create_stream_for_sink(struct amdgpu_dm_connector *aconnector,
		       const struct drm_display_mode *drm_mode,
		       const struct dm_connector_state *dm_state,
		       const struct dc_stream_state *old_stream,
		       int requested_bpc)
{
	struct drm_display_mode *preferred_mode = NULL;
	struct drm_connector *drm_connector;
	const struct drm_connector_state *con_state =
		dm_state ? &dm_state->base : NULL;
	struct dc_stream_state *stream = NULL;
	struct drm_display_mode mode = *drm_mode;
	struct drm_display_mode saved_mode;
	struct drm_display_mode *freesync_mode = NULL;
	bool native_mode_found = false;
	bool recalculate_timing = dm_state ? (dm_state->scaling != RMX_OFF) : false;
	int mode_refresh;
	int preferred_refresh = 0;
#if defined(CONFIG_DRM_AMD_DC_DCN)
	struct dsc_dec_dpcd_caps dsc_caps;
	uint32_t link_bandwidth_kbps;
#endif
	struct dc_sink *sink = NULL;

	memset(&saved_mode, 0, sizeof(saved_mode));

	if (aconnector == NULL) {
		DRM_ERROR("aconnector is NULL!\n");
		return stream;
	}

	drm_connector = &aconnector->base;

	if (!aconnector->dc_sink) {
		sink = create_fake_sink(aconnector);
		if (!sink)
			return stream;
	} else {
		sink = aconnector->dc_sink;
		dc_sink_retain(sink);
	}

	stream = dc_create_stream_for_sink(sink);

	if (stream == NULL) {
		DRM_ERROR("Failed to create stream for sink!\n");
		goto finish;
	}

	stream->dm_stream_context = aconnector;

	stream->timing.flags.LTE_340MCSC_SCRAMBLE =
		drm_connector->display_info.hdmi.scdc.scrambling.low_rates;

	list_for_each_entry(preferred_mode, &aconnector->base.modes, head) {
		/* Search for preferred mode */
		if (preferred_mode->type & DRM_MODE_TYPE_PREFERRED) {
			native_mode_found = true;
			break;
		}
	}
	if (!native_mode_found)
		preferred_mode = list_first_entry_or_null(
				&aconnector->base.modes,
				struct drm_display_mode,
				head);

	mode_refresh = drm_mode_vrefresh(&mode);

	if (preferred_mode == NULL) {
		/*
		 * This may not be an error, the use case is when we have no
		 * usermode calls to reset and set mode upon hotplug. In this
		 * case, we call set mode ourselves to restore the previous mode
		 * and the modelist may not be filled in in time.
		 */
		DRM_DEBUG_DRIVER("No preferred mode found\n");
	} else {
		recalculate_timing |= amdgpu_freesync_vid_mode &&
				 is_freesync_video_mode(&mode, aconnector);
		if (recalculate_timing) {
			freesync_mode = get_highest_refresh_rate_mode(aconnector, false);
			saved_mode = mode;
			mode = *freesync_mode;
		} else {
			decide_crtc_timing_for_drm_display_mode(
				&mode, preferred_mode,
				dm_state ? (dm_state->scaling != RMX_OFF) : false);
		}

		preferred_refresh = drm_mode_vrefresh(preferred_mode);
	}

	if (recalculate_timing)
		drm_mode_set_crtcinfo(&saved_mode, 0);
	else if (!dm_state)
		drm_mode_set_crtcinfo(&mode, 0);

       /*
	* If scaling is enabled and refresh rate didn't change
	* we copy the vic and polarities of the old timings
	*/
	if (!recalculate_timing || mode_refresh != preferred_refresh)
		fill_stream_properties_from_drm_display_mode(
			stream, &mode, &aconnector->base, con_state, NULL,
			requested_bpc);
	else
		fill_stream_properties_from_drm_display_mode(
			stream, &mode, &aconnector->base, con_state, old_stream,
			requested_bpc);

	stream->timing.flags.DSC = 0;

	if (aconnector->dc_link && sink->sink_signal == SIGNAL_TYPE_DISPLAY_PORT) {
#if defined(CONFIG_DRM_AMD_DC_DCN)
		dc_dsc_parse_dsc_dpcd(aconnector->dc_link->ctx->dc,
				      aconnector->dc_link->dpcd_caps.dsc_caps.dsc_basic_caps.raw,
				      aconnector->dc_link->dpcd_caps.dsc_caps.dsc_branch_decoder_caps.raw,
				      &dsc_caps);
		link_bandwidth_kbps = dc_link_bandwidth_kbps(aconnector->dc_link,
							     dc_link_get_link_cap(aconnector->dc_link));

		if (aconnector->dsc_settings.dsc_force_enable != DSC_CLK_FORCE_DISABLE && dsc_caps.is_dsc_supported) {
			/* Set DSC policy according to dsc_clock_en */
			dc_dsc_policy_set_enable_dsc_when_not_needed(
				aconnector->dsc_settings.dsc_force_enable == DSC_CLK_FORCE_ENABLE);

			if (dc_dsc_compute_config(aconnector->dc_link->ctx->dc->res_pool->dscs[0],
						  &dsc_caps,
						  aconnector->dc_link->ctx->dc->debug.dsc_min_slice_height_override,
						  0,
						  link_bandwidth_kbps,
						  &stream->timing,
						  &stream->timing.dsc_cfg))
				stream->timing.flags.DSC = 1;
			/* Overwrite the stream flag if DSC is enabled through debugfs */
			if (aconnector->dsc_settings.dsc_force_enable == DSC_CLK_FORCE_ENABLE)
				stream->timing.flags.DSC = 1;

			if (stream->timing.flags.DSC && aconnector->dsc_settings.dsc_num_slices_h)
				stream->timing.dsc_cfg.num_slices_h = aconnector->dsc_settings.dsc_num_slices_h;

			if (stream->timing.flags.DSC && aconnector->dsc_settings.dsc_num_slices_v)
				stream->timing.dsc_cfg.num_slices_v = aconnector->dsc_settings.dsc_num_slices_v;

			if (stream->timing.flags.DSC && aconnector->dsc_settings.dsc_bits_per_pixel)
				stream->timing.dsc_cfg.bits_per_pixel = aconnector->dsc_settings.dsc_bits_per_pixel;
		}
#endif
	}

	update_stream_scaling_settings(&mode, dm_state, stream);

	fill_audio_info(
		&stream->audio_info,
		drm_connector,
		sink);

	update_stream_signal(stream, sink);

	if (stream->signal == SIGNAL_TYPE_HDMI_TYPE_A)
		mod_build_hf_vsif_infopacket(stream, &stream->vsp_infopacket);

	if (stream->link->psr_settings.psr_feature_enabled) {
		//
		// should decide stream support vsc sdp colorimetry capability
		// before building vsc info packet
		//
		stream->use_vsc_sdp_for_colorimetry = false;
		if (aconnector->dc_sink->sink_signal == SIGNAL_TYPE_DISPLAY_PORT_MST) {
			stream->use_vsc_sdp_for_colorimetry =
				aconnector->dc_sink->is_vsc_sdp_colorimetry_supported;
		} else {
			if (stream->link->dpcd_caps.dprx_feature.bits.VSC_SDP_COLORIMETRY_SUPPORTED)
				stream->use_vsc_sdp_for_colorimetry = true;
		}
		mod_build_vsc_infopacket(stream, &stream->vsc_infopacket);
	}
finish:
	dc_sink_release(sink);

	return stream;
}

static void amdgpu_dm_crtc_destroy(struct drm_crtc *crtc)
{
	drm_crtc_cleanup(crtc);
	kfree(crtc);
}

static void dm_crtc_destroy_state(struct drm_crtc *crtc,
				  struct drm_crtc_state *state)
{
	struct dm_crtc_state *cur = to_dm_crtc_state(state);

	/* TODO Destroy dc_stream objects are stream object is flattened */
	if (cur->stream)
		dc_stream_release(cur->stream);


	__drm_atomic_helper_crtc_destroy_state(state);


	kfree(state);
}

static void dm_crtc_reset_state(struct drm_crtc *crtc)
{
	struct dm_crtc_state *state;

	if (crtc->state)
		dm_crtc_destroy_state(crtc, crtc->state);

	state = kzalloc(sizeof(*state), GFP_KERNEL);
	if (WARN_ON(!state))
		return;

	__drm_atomic_helper_crtc_reset(crtc, &state->base);
}

static struct drm_crtc_state *
dm_crtc_duplicate_state(struct drm_crtc *crtc)
{
	struct dm_crtc_state *state, *cur;

	cur = to_dm_crtc_state(crtc->state);

	if (WARN_ON(!crtc->state))
		return NULL;

	state = kzalloc(sizeof(*state), GFP_KERNEL);
	if (!state)
		return NULL;

	__drm_atomic_helper_crtc_duplicate_state(crtc, &state->base);

	if (cur->stream) {
		state->stream = cur->stream;
		dc_stream_retain(state->stream);
	}

	state->active_planes = cur->active_planes;
	state->vrr_infopacket = cur->vrr_infopacket;
	state->abm_level = cur->abm_level;
	state->vrr_supported = cur->vrr_supported;
	state->freesync_config = cur->freesync_config;
	state->cm_has_degamma = cur->cm_has_degamma;
	state->cm_is_degamma_srgb = cur->cm_is_degamma_srgb;
	/* TODO Duplicate dc_stream after objects are stream object is flattened */

	return &state->base;
}

#ifdef CONFIG_DRM_AMD_SECURE_DISPLAY
static int amdgpu_dm_crtc_late_register(struct drm_crtc *crtc)
{
	crtc_debugfs_init(crtc);

	return 0;
}
#endif

static inline int dm_set_vupdate_irq(struct drm_crtc *crtc, bool enable)
{
	enum dc_irq_source irq_source;
	struct amdgpu_crtc *acrtc = to_amdgpu_crtc(crtc);
	struct amdgpu_device *adev = drm_to_adev(crtc->dev);
	int rc;

	irq_source = IRQ_TYPE_VUPDATE + acrtc->otg_inst;

	rc = dc_interrupt_set(adev->dm.dc, irq_source, enable) ? 0 : -EBUSY;

	DRM_DEBUG_VBL("crtc %d - vupdate irq %sabling: r=%d\n",
		      acrtc->crtc_id, enable ? "en" : "dis", rc);
	return rc;
}

static inline int dm_set_vblank(struct drm_crtc *crtc, bool enable)
{
	enum dc_irq_source irq_source;
	struct amdgpu_crtc *acrtc = to_amdgpu_crtc(crtc);
	struct amdgpu_device *adev = drm_to_adev(crtc->dev);
	struct dm_crtc_state *acrtc_state = to_dm_crtc_state(crtc->state);
#if defined(CONFIG_DRM_AMD_DC_DCN)
	struct amdgpu_display_manager *dm = &adev->dm;
	unsigned long flags;
#endif
	int rc = 0;

	if (enable) {
		/* vblank irq on -> Only need vupdate irq in vrr mode */
		if (amdgpu_dm_vrr_active(acrtc_state))
			rc = dm_set_vupdate_irq(crtc, true);
	} else {
		/* vblank irq off -> vupdate irq off */
		rc = dm_set_vupdate_irq(crtc, false);
	}

	if (rc)
		return rc;

	irq_source = IRQ_TYPE_VBLANK + acrtc->otg_inst;

	if (!dc_interrupt_set(adev->dm.dc, irq_source, enable))
		return -EBUSY;

	if (amdgpu_in_reset(adev))
		return 0;

#if defined(CONFIG_DRM_AMD_DC_DCN)
	spin_lock_irqsave(&dm->vblank_lock, flags);
	dm->vblank_workqueue->dm = dm;
	dm->vblank_workqueue->otg_inst = acrtc->otg_inst;
	dm->vblank_workqueue->enable = enable;
	spin_unlock_irqrestore(&dm->vblank_lock, flags);
	schedule_work(&dm->vblank_workqueue->mall_work);
#endif

	return 0;
}

static int dm_enable_vblank(struct drm_crtc *crtc)
{
	return dm_set_vblank(crtc, true);
}

static void dm_disable_vblank(struct drm_crtc *crtc)
{
	dm_set_vblank(crtc, false);
}

/* Implemented only the options currently availible for the driver */
static const struct drm_crtc_funcs amdgpu_dm_crtc_funcs = {
	.reset = dm_crtc_reset_state,
	.destroy = amdgpu_dm_crtc_destroy,
	.set_config = drm_atomic_helper_set_config,
	.page_flip = drm_atomic_helper_page_flip,
	.atomic_duplicate_state = dm_crtc_duplicate_state,
	.atomic_destroy_state = dm_crtc_destroy_state,
	.set_crc_source = amdgpu_dm_crtc_set_crc_source,
	.verify_crc_source = amdgpu_dm_crtc_verify_crc_source,
	.get_crc_sources = amdgpu_dm_crtc_get_crc_sources,
	.get_vblank_counter = amdgpu_get_vblank_counter_kms,
	.enable_vblank = dm_enable_vblank,
	.disable_vblank = dm_disable_vblank,
	.get_vblank_timestamp = drm_crtc_vblank_helper_get_vblank_timestamp,
#if defined(CONFIG_DRM_AMD_SECURE_DISPLAY)
	.late_register = amdgpu_dm_crtc_late_register,
#endif
};

static enum drm_connector_status
amdgpu_dm_connector_detect(struct drm_connector *connector, bool force)
{
	bool connected;
	struct amdgpu_dm_connector *aconnector = to_amdgpu_dm_connector(connector);

	/*
	 * Notes:
	 * 1. This interface is NOT called in context of HPD irq.
	 * 2. This interface *is called* in context of user-mode ioctl. Which
	 * makes it a bad place for *any* MST-related activity.
	 */

	if (aconnector->base.force == DRM_FORCE_UNSPECIFIED &&
	    !aconnector->fake_enable)
		connected = (aconnector->dc_sink != NULL);
	else
		connected = (aconnector->base.force == DRM_FORCE_ON);

	update_subconnector_property(aconnector);

	return (connected ? connector_status_connected :
			connector_status_disconnected);
}

int amdgpu_dm_connector_atomic_set_property(struct drm_connector *connector,
					    struct drm_connector_state *connector_state,
					    struct drm_property *property,
					    uint64_t val)
{
	struct drm_device *dev = connector->dev;
	struct amdgpu_device *adev = drm_to_adev(dev);
	struct dm_connector_state *dm_old_state =
		to_dm_connector_state(connector->state);
	struct dm_connector_state *dm_new_state =
		to_dm_connector_state(connector_state);

	int ret = -EINVAL;

	if (property == dev->mode_config.scaling_mode_property) {
		enum amdgpu_rmx_type rmx_type;

		switch (val) {
		case DRM_MODE_SCALE_CENTER:
			rmx_type = RMX_CENTER;
			break;
		case DRM_MODE_SCALE_ASPECT:
			rmx_type = RMX_ASPECT;
			break;
		case DRM_MODE_SCALE_FULLSCREEN:
			rmx_type = RMX_FULL;
			break;
		case DRM_MODE_SCALE_NONE:
		default:
			rmx_type = RMX_OFF;
			break;
		}

		if (dm_old_state->scaling == rmx_type)
			return 0;

		dm_new_state->scaling = rmx_type;
		ret = 0;
	} else if (property == adev->mode_info.underscan_hborder_property) {
		dm_new_state->underscan_hborder = val;
		ret = 0;
	} else if (property == adev->mode_info.underscan_vborder_property) {
		dm_new_state->underscan_vborder = val;
		ret = 0;
	} else if (property == adev->mode_info.underscan_property) {
		dm_new_state->underscan_enable = val;
		ret = 0;
	} else if (property == adev->mode_info.abm_level_property) {
		dm_new_state->abm_level = val;
		ret = 0;
	}

	return ret;
}

int amdgpu_dm_connector_atomic_get_property(struct drm_connector *connector,
					    const struct drm_connector_state *state,
					    struct drm_property *property,
					    uint64_t *val)
{
	struct drm_device *dev = connector->dev;
	struct amdgpu_device *adev = drm_to_adev(dev);
	struct dm_connector_state *dm_state =
		to_dm_connector_state(state);
	int ret = -EINVAL;

	if (property == dev->mode_config.scaling_mode_property) {
		switch (dm_state->scaling) {
		case RMX_CENTER:
			*val = DRM_MODE_SCALE_CENTER;
			break;
		case RMX_ASPECT:
			*val = DRM_MODE_SCALE_ASPECT;
			break;
		case RMX_FULL:
			*val = DRM_MODE_SCALE_FULLSCREEN;
			break;
		case RMX_OFF:
		default:
			*val = DRM_MODE_SCALE_NONE;
			break;
		}
		ret = 0;
	} else if (property == adev->mode_info.underscan_hborder_property) {
		*val = dm_state->underscan_hborder;
		ret = 0;
	} else if (property == adev->mode_info.underscan_vborder_property) {
		*val = dm_state->underscan_vborder;
		ret = 0;
	} else if (property == adev->mode_info.underscan_property) {
		*val = dm_state->underscan_enable;
		ret = 0;
	} else if (property == adev->mode_info.abm_level_property) {
		*val = dm_state->abm_level;
		ret = 0;
	}

	return ret;
}

static void amdgpu_dm_connector_unregister(struct drm_connector *connector)
{
	struct amdgpu_dm_connector *amdgpu_dm_connector = to_amdgpu_dm_connector(connector);

	drm_dp_aux_unregister(&amdgpu_dm_connector->dm_dp_aux.aux);
}

static void amdgpu_dm_connector_destroy(struct drm_connector *connector)
{
	struct amdgpu_dm_connector *aconnector = to_amdgpu_dm_connector(connector);
	const struct dc_link *link = aconnector->dc_link;
	struct amdgpu_device *adev = drm_to_adev(connector->dev);
	struct amdgpu_display_manager *dm = &adev->dm;

	/*
	 * Call only if mst_mgr was iniitalized before since it's not done
	 * for all connector types.
	 */
	if (aconnector->mst_mgr.dev)
		drm_dp_mst_topology_mgr_destroy(&aconnector->mst_mgr);

#if defined(CONFIG_BACKLIGHT_CLASS_DEVICE) ||\
	defined(CONFIG_BACKLIGHT_CLASS_DEVICE_MODULE)

	if ((link->connector_signal & (SIGNAL_TYPE_EDP | SIGNAL_TYPE_LVDS)) &&
	    link->type != dc_connection_none &&
	    dm->backlight_dev) {
		backlight_device_unregister(dm->backlight_dev);
		dm->backlight_dev = NULL;
	}
#endif

	if (aconnector->dc_em_sink)
		dc_sink_release(aconnector->dc_em_sink);
	aconnector->dc_em_sink = NULL;
	if (aconnector->dc_sink)
		dc_sink_release(aconnector->dc_sink);
	aconnector->dc_sink = NULL;

	drm_dp_cec_unregister_connector(&aconnector->dm_dp_aux.aux);
	drm_connector_unregister(connector);
	drm_connector_cleanup(connector);
	if (aconnector->i2c) {
		i2c_del_adapter(&aconnector->i2c->base);
		kfree(aconnector->i2c);
	}
	kfree(aconnector->dm_dp_aux.aux.name);

	kfree(connector);
}

void amdgpu_dm_connector_funcs_reset(struct drm_connector *connector)
{
	struct dm_connector_state *state =
		to_dm_connector_state(connector->state);

	if (connector->state)
		__drm_atomic_helper_connector_destroy_state(connector->state);

	kfree(state);

	state = kzalloc(sizeof(*state), GFP_KERNEL);

	if (state) {
		state->scaling = RMX_OFF;
		state->underscan_enable = false;
		state->underscan_hborder = 0;
		state->underscan_vborder = 0;
		state->base.max_requested_bpc = 8;
		state->vcpi_slots = 0;
		state->pbn = 0;
		if (connector->connector_type == DRM_MODE_CONNECTOR_eDP)
			state->abm_level = amdgpu_dm_abm_level;

		__drm_atomic_helper_connector_reset(connector, &state->base);
	}
}

struct drm_connector_state *
amdgpu_dm_connector_atomic_duplicate_state(struct drm_connector *connector)
{
	struct dm_connector_state *state =
		to_dm_connector_state(connector->state);

	struct dm_connector_state *new_state =
			kmemdup(state, sizeof(*state), GFP_KERNEL);

	if (!new_state)
		return NULL;

	__drm_atomic_helper_connector_duplicate_state(connector, &new_state->base);

	new_state->freesync_capable = state->freesync_capable;
	new_state->abm_level = state->abm_level;
	new_state->scaling = state->scaling;
	new_state->underscan_enable = state->underscan_enable;
	new_state->underscan_hborder = state->underscan_hborder;
	new_state->underscan_vborder = state->underscan_vborder;
	new_state->vcpi_slots = state->vcpi_slots;
	new_state->pbn = state->pbn;
	return &new_state->base;
}

static int
amdgpu_dm_connector_late_register(struct drm_connector *connector)
{
	struct amdgpu_dm_connector *amdgpu_dm_connector =
		to_amdgpu_dm_connector(connector);
	int r;

	if ((connector->connector_type == DRM_MODE_CONNECTOR_DisplayPort) ||
	    (connector->connector_type == DRM_MODE_CONNECTOR_eDP)) {
		amdgpu_dm_connector->dm_dp_aux.aux.dev = connector->kdev;
		r = drm_dp_aux_register(&amdgpu_dm_connector->dm_dp_aux.aux);
		if (r)
			return r;
	}

#if defined(CONFIG_DEBUG_FS)
	connector_debugfs_init(amdgpu_dm_connector);
#endif

	return 0;
}

static const struct drm_connector_funcs amdgpu_dm_connector_funcs = {
	.reset = amdgpu_dm_connector_funcs_reset,
	.detect = amdgpu_dm_connector_detect,
	.fill_modes = drm_helper_probe_single_connector_modes,
	.destroy = amdgpu_dm_connector_destroy,
	.atomic_duplicate_state = amdgpu_dm_connector_atomic_duplicate_state,
	.atomic_destroy_state = drm_atomic_helper_connector_destroy_state,
	.atomic_set_property = amdgpu_dm_connector_atomic_set_property,
	.atomic_get_property = amdgpu_dm_connector_atomic_get_property,
	.late_register = amdgpu_dm_connector_late_register,
	.early_unregister = amdgpu_dm_connector_unregister
};

static int get_modes(struct drm_connector *connector)
{
	return amdgpu_dm_connector_get_modes(connector);
}

static void create_eml_sink(struct amdgpu_dm_connector *aconnector)
{
	struct dc_sink_init_data init_params = {
			.link = aconnector->dc_link,
			.sink_signal = SIGNAL_TYPE_VIRTUAL
	};
	struct edid *edid;

	if (!aconnector->base.edid_blob_ptr) {
		DRM_ERROR("No EDID firmware found on connector: %s ,forcing to OFF!\n",
				aconnector->base.name);

		aconnector->base.force = DRM_FORCE_OFF;
		aconnector->base.override_edid = false;
		return;
	}

	edid = (struct edid *) aconnector->base.edid_blob_ptr->data;

	aconnector->edid = edid;

	aconnector->dc_em_sink = dc_link_add_remote_sink(
		aconnector->dc_link,
		(uint8_t *)edid,
		(edid->extensions + 1) * EDID_LENGTH,
		&init_params);

	if (aconnector->base.force == DRM_FORCE_ON) {
		aconnector->dc_sink = aconnector->dc_link->local_sink ?
		aconnector->dc_link->local_sink :
		aconnector->dc_em_sink;
		dc_sink_retain(aconnector->dc_sink);
	}
}

static void handle_edid_mgmt(struct amdgpu_dm_connector *aconnector)
{
	struct dc_link *link = (struct dc_link *)aconnector->dc_link;

	/*
	 * In case of headless boot with force on for DP managed connector
	 * Those settings have to be != 0 to get initial modeset
	 */
	if (link->connector_signal == SIGNAL_TYPE_DISPLAY_PORT) {
		link->verified_link_cap.lane_count = LANE_COUNT_FOUR;
		link->verified_link_cap.link_rate = LINK_RATE_HIGH2;
	}


	aconnector->base.override_edid = true;
	create_eml_sink(aconnector);
}

static struct dc_stream_state *
create_validate_stream_for_sink(struct amdgpu_dm_connector *aconnector,
				const struct drm_display_mode *drm_mode,
				const struct dm_connector_state *dm_state,
				const struct dc_stream_state *old_stream)
{
	struct drm_connector *connector = &aconnector->base;
	struct amdgpu_device *adev = drm_to_adev(connector->dev);
	struct dc_stream_state *stream;
	const struct drm_connector_state *drm_state = dm_state ? &dm_state->base : NULL;
	int requested_bpc = drm_state ? drm_state->max_requested_bpc : 8;
	enum dc_status dc_result = DC_OK;

	do {
		stream = create_stream_for_sink(aconnector, drm_mode,
						dm_state, old_stream,
						requested_bpc);
		if (stream == NULL) {
			DRM_ERROR("Failed to create stream for sink!\n");
			break;
		}

		dc_result = dc_validate_stream(adev->dm.dc, stream);

		if (dc_result != DC_OK) {
			DRM_DEBUG_KMS("Mode %dx%d (clk %d) failed DC validation with error %d (%s)\n",
				      drm_mode->hdisplay,
				      drm_mode->vdisplay,
				      drm_mode->clock,
				      dc_result,
				      dc_status_to_str(dc_result));

			dc_stream_release(stream);
			stream = NULL;
			requested_bpc -= 2; /* lower bpc to retry validation */
		}

	} while (stream == NULL && requested_bpc >= 6);

	if (dc_result == DC_FAIL_ENC_VALIDATE && !aconnector->force_yuv420_output) {
		DRM_DEBUG_KMS("Retry forcing YCbCr420 encoding\n");

		aconnector->force_yuv420_output = true;
		stream = create_validate_stream_for_sink(aconnector, drm_mode,
						dm_state, old_stream);
		aconnector->force_yuv420_output = false;
	}

	return stream;
}

enum drm_mode_status amdgpu_dm_connector_mode_valid(struct drm_connector *connector,
				   struct drm_display_mode *mode)
{
	int result = MODE_ERROR;
	struct dc_sink *dc_sink;
	/* TODO: Unhardcode stream count */
	struct dc_stream_state *stream;
	struct amdgpu_dm_connector *aconnector = to_amdgpu_dm_connector(connector);

	if ((mode->flags & DRM_MODE_FLAG_INTERLACE) ||
			(mode->flags & DRM_MODE_FLAG_DBLSCAN))
		return result;

	/*
	 * Only run this the first time mode_valid is called to initilialize
	 * EDID mgmt
	 */
	if (aconnector->base.force != DRM_FORCE_UNSPECIFIED &&
		!aconnector->dc_em_sink)
		handle_edid_mgmt(aconnector);

	dc_sink = to_amdgpu_dm_connector(connector)->dc_sink;

	if (dc_sink == NULL && aconnector->base.force != DRM_FORCE_ON_DIGITAL &&
				aconnector->base.force != DRM_FORCE_ON) {
		DRM_ERROR("dc_sink is NULL!\n");
		goto fail;
	}

	stream = create_validate_stream_for_sink(aconnector, mode, NULL, NULL);
	if (stream) {
		dc_stream_release(stream);
		result = MODE_OK;
	}

fail:
	/* TODO: error handling*/
	return result;
}

static int fill_hdr_info_packet(const struct drm_connector_state *state,
				struct dc_info_packet *out)
{
	struct hdmi_drm_infoframe frame;
	unsigned char buf[30]; /* 26 + 4 */
	ssize_t len;
	int ret, i;

	memset(out, 0, sizeof(*out));

	if (!state->hdr_output_metadata)
		return 0;

	ret = drm_hdmi_infoframe_set_hdr_metadata(&frame, state);
	if (ret)
		return ret;

	len = hdmi_drm_infoframe_pack_only(&frame, buf, sizeof(buf));
	if (len < 0)
		return (int)len;

	/* Static metadata is a fixed 26 bytes + 4 byte header. */
	if (len != 30)
		return -EINVAL;

	/* Prepare the infopacket for DC. */
	switch (state->connector->connector_type) {
	case DRM_MODE_CONNECTOR_HDMIA:
		out->hb0 = 0x87; /* type */
		out->hb1 = 0x01; /* version */
		out->hb2 = 0x1A; /* length */
		out->sb[0] = buf[3]; /* checksum */
		i = 1;
		break;

	case DRM_MODE_CONNECTOR_DisplayPort:
	case DRM_MODE_CONNECTOR_eDP:
		out->hb0 = 0x00; /* sdp id, zero */
		out->hb1 = 0x87; /* type */
		out->hb2 = 0x1D; /* payload len - 1 */
		out->hb3 = (0x13 << 2); /* sdp version */
		out->sb[0] = 0x01; /* version */
		out->sb[1] = 0x1A; /* length */
		i = 2;
		break;

	default:
		return -EINVAL;
	}

	memcpy(&out->sb[i], &buf[4], 26);
	out->valid = true;

	print_hex_dump(KERN_DEBUG, "HDR SB:", DUMP_PREFIX_NONE, 16, 1, out->sb,
		       sizeof(out->sb), false);

	return 0;
}

static bool
is_hdr_metadata_different(const struct drm_connector_state *old_state,
			  const struct drm_connector_state *new_state)
{
	struct drm_property_blob *old_blob = old_state->hdr_output_metadata;
	struct drm_property_blob *new_blob = new_state->hdr_output_metadata;

	if (old_blob != new_blob) {
		if (old_blob && new_blob &&
		    old_blob->length == new_blob->length)
			return memcmp(old_blob->data, new_blob->data,
				      old_blob->length);

		return true;
	}

	return false;
}

static int
amdgpu_dm_connector_atomic_check(struct drm_connector *conn,
				 struct drm_atomic_state *state)
{
	struct drm_connector_state *new_con_state =
		drm_atomic_get_new_connector_state(state, conn);
	struct drm_connector_state *old_con_state =
		drm_atomic_get_old_connector_state(state, conn);
	struct drm_crtc *crtc = new_con_state->crtc;
	struct drm_crtc_state *new_crtc_state;
	int ret;

	trace_amdgpu_dm_connector_atomic_check(new_con_state);

	if (!crtc)
		return 0;

	if (is_hdr_metadata_different(old_con_state, new_con_state)) {
		struct dc_info_packet hdr_infopacket;

		ret = fill_hdr_info_packet(new_con_state, &hdr_infopacket);
		if (ret)
			return ret;

		new_crtc_state = drm_atomic_get_crtc_state(state, crtc);
		if (IS_ERR(new_crtc_state))
			return PTR_ERR(new_crtc_state);

		/*
		 * DC considers the stream backends changed if the
		 * static metadata changes. Forcing the modeset also
		 * gives a simple way for userspace to switch from
		 * 8bpc to 10bpc when setting the metadata to enter
		 * or exit HDR.
		 *
		 * Changing the static metadata after it's been
		 * set is permissible, however. So only force a
		 * modeset if we're entering or exiting HDR.
		 */
		new_crtc_state->mode_changed =
			!old_con_state->hdr_output_metadata ||
			!new_con_state->hdr_output_metadata;
	}

	return 0;
}

static const struct drm_connector_helper_funcs
amdgpu_dm_connector_helper_funcs = {
	/*
	 * If hotplugging a second bigger display in FB Con mode, bigger resolution
	 * modes will be filtered by drm_mode_validate_size(), and those modes
	 * are missing after user start lightdm. So we need to renew modes list.
	 * in get_modes call back, not just return the modes count
	 */
	.get_modes = get_modes,
	.mode_valid = amdgpu_dm_connector_mode_valid,
	.atomic_check = amdgpu_dm_connector_atomic_check,
};

static void dm_crtc_helper_disable(struct drm_crtc *crtc)
{
}

static int count_crtc_active_planes(struct drm_crtc_state *new_crtc_state)
{
	struct drm_atomic_state *state = new_crtc_state->state;
	struct drm_plane *plane;
	int num_active = 0;

	drm_for_each_plane_mask(plane, state->dev, new_crtc_state->plane_mask) {
		struct drm_plane_state *new_plane_state;

		/* Cursor planes are "fake". */
		if (plane->type == DRM_PLANE_TYPE_CURSOR)
			continue;

		new_plane_state = drm_atomic_get_new_plane_state(state, plane);

		if (!new_plane_state) {
			/*
			 * The plane is enable on the CRTC and hasn't changed
			 * state. This means that it previously passed
			 * validation and is therefore enabled.
			 */
			num_active += 1;
			continue;
		}

		/* We need a framebuffer to be considered enabled. */
		num_active += (new_plane_state->fb != NULL);
	}

	return num_active;
}

static void dm_update_crtc_active_planes(struct drm_crtc *crtc,
					 struct drm_crtc_state *new_crtc_state)
{
	struct dm_crtc_state *dm_new_crtc_state =
		to_dm_crtc_state(new_crtc_state);

	dm_new_crtc_state->active_planes = 0;

	if (!dm_new_crtc_state->stream)
		return;

	dm_new_crtc_state->active_planes =
		count_crtc_active_planes(new_crtc_state);
}

static int dm_crtc_helper_atomic_check(struct drm_crtc *crtc,
				       struct drm_atomic_state *state)
{
	struct drm_crtc_state *crtc_state = drm_atomic_get_new_crtc_state(state,
									  crtc);
	struct amdgpu_device *adev = drm_to_adev(crtc->dev);
	struct dc *dc = adev->dm.dc;
	struct dm_crtc_state *dm_crtc_state = to_dm_crtc_state(crtc_state);
	int ret = -EINVAL;

	trace_amdgpu_dm_crtc_atomic_check(crtc_state);

	dm_update_crtc_active_planes(crtc, crtc_state);

	if (unlikely(!dm_crtc_state->stream &&
		     modeset_required(crtc_state, NULL, dm_crtc_state->stream))) {
		WARN_ON(1);
		return ret;
	}

	/*
	 * We require the primary plane to be enabled whenever the CRTC is, otherwise
	 * drm_mode_cursor_universal may end up trying to enable the cursor plane while all other
	 * planes are disabled, which is not supported by the hardware. And there is legacy
	 * userspace which stops using the HW cursor altogether in response to the resulting EINVAL.
	 */
	if (crtc_state->enable &&
	    !(crtc_state->plane_mask & drm_plane_mask(crtc->primary))) {
		DRM_DEBUG_ATOMIC("Can't enable a CRTC without enabling the primary plane\n");
		return -EINVAL;
	}

	/* In some use cases, like reset, no stream is attached */
	if (!dm_crtc_state->stream)
		return 0;

	if (dc_validate_stream(dc, dm_crtc_state->stream) == DC_OK)
		return 0;

	DRM_DEBUG_ATOMIC("Failed DC stream validation\n");
	return ret;
}

static bool dm_crtc_helper_mode_fixup(struct drm_crtc *crtc,
				      const struct drm_display_mode *mode,
				      struct drm_display_mode *adjusted_mode)
{
	return true;
}

static const struct drm_crtc_helper_funcs amdgpu_dm_crtc_helper_funcs = {
	.disable = dm_crtc_helper_disable,
	.atomic_check = dm_crtc_helper_atomic_check,
	.mode_fixup = dm_crtc_helper_mode_fixup,
	.get_scanout_position = amdgpu_crtc_get_scanout_position,
};

static void dm_encoder_helper_disable(struct drm_encoder *encoder)
{

}

static int convert_dc_color_depth_into_bpc (enum dc_color_depth display_color_depth)
{
	switch (display_color_depth) {
		case COLOR_DEPTH_666:
			return 6;
		case COLOR_DEPTH_888:
			return 8;
		case COLOR_DEPTH_101010:
			return 10;
		case COLOR_DEPTH_121212:
			return 12;
		case COLOR_DEPTH_141414:
			return 14;
		case COLOR_DEPTH_161616:
			return 16;
		default:
			break;
		}
	return 0;
}

static int dm_encoder_helper_atomic_check(struct drm_encoder *encoder,
					  struct drm_crtc_state *crtc_state,
					  struct drm_connector_state *conn_state)
{
	struct drm_atomic_state *state = crtc_state->state;
	struct drm_connector *connector = conn_state->connector;
	struct amdgpu_dm_connector *aconnector = to_amdgpu_dm_connector(connector);
	struct dm_connector_state *dm_new_connector_state = to_dm_connector_state(conn_state);
	const struct drm_display_mode *adjusted_mode = &crtc_state->adjusted_mode;
	struct drm_dp_mst_topology_mgr *mst_mgr;
	struct drm_dp_mst_port *mst_port;
	enum dc_color_depth color_depth;
	int clock, bpp = 0;
	bool is_y420 = false;

	if (!aconnector->port || !aconnector->dc_sink)
		return 0;

	mst_port = aconnector->port;
	mst_mgr = &aconnector->mst_port->mst_mgr;

	if (!crtc_state->connectors_changed && !crtc_state->mode_changed)
		return 0;

	if (!state->duplicated) {
		int max_bpc = conn_state->max_requested_bpc;
		is_y420 = drm_mode_is_420_also(&connector->display_info, adjusted_mode) &&
				aconnector->force_yuv420_output;
		color_depth = convert_color_depth_from_display_info(connector,
								    is_y420,
								    max_bpc);
		bpp = convert_dc_color_depth_into_bpc(color_depth) * 3;
		clock = adjusted_mode->clock;
		dm_new_connector_state->pbn = drm_dp_calc_pbn_mode(clock, bpp, false);
	}
	dm_new_connector_state->vcpi_slots = drm_dp_atomic_find_vcpi_slots(state,
									   mst_mgr,
									   mst_port,
									   dm_new_connector_state->pbn,
									   dm_mst_get_pbn_divider(aconnector->dc_link));
	if (dm_new_connector_state->vcpi_slots < 0) {
		DRM_DEBUG_ATOMIC("failed finding vcpi slots: %d\n", (int)dm_new_connector_state->vcpi_slots);
		return dm_new_connector_state->vcpi_slots;
	}
	return 0;
}

const struct drm_encoder_helper_funcs amdgpu_dm_encoder_helper_funcs = {
	.disable = dm_encoder_helper_disable,
	.atomic_check = dm_encoder_helper_atomic_check
};

#if defined(CONFIG_DRM_AMD_DC_DCN)
static int dm_update_mst_vcpi_slots_for_dsc(struct drm_atomic_state *state,
					    struct dc_state *dc_state)
{
	struct dc_stream_state *stream = NULL;
	struct drm_connector *connector;
	struct drm_connector_state *new_con_state, *old_con_state;
	struct amdgpu_dm_connector *aconnector;
	struct dm_connector_state *dm_conn_state;
	int i, j, clock, bpp;
	int vcpi, pbn_div, pbn = 0;

	for_each_oldnew_connector_in_state(state, connector, old_con_state, new_con_state, i) {

		aconnector = to_amdgpu_dm_connector(connector);

		if (!aconnector->port)
			continue;

		if (!new_con_state || !new_con_state->crtc)
			continue;

		dm_conn_state = to_dm_connector_state(new_con_state);

		for (j = 0; j < dc_state->stream_count; j++) {
			stream = dc_state->streams[j];
			if (!stream)
				continue;

			if ((struct amdgpu_dm_connector*)stream->dm_stream_context == aconnector)
				break;

			stream = NULL;
		}

		if (!stream)
			continue;

		if (stream->timing.flags.DSC != 1) {
			drm_dp_mst_atomic_enable_dsc(state,
						     aconnector->port,
						     dm_conn_state->pbn,
						     0,
						     false);
			continue;
		}

		pbn_div = dm_mst_get_pbn_divider(stream->link);
		bpp = stream->timing.dsc_cfg.bits_per_pixel;
		clock = stream->timing.pix_clk_100hz / 10;
		pbn = drm_dp_calc_pbn_mode(clock, bpp, true);
		vcpi = drm_dp_mst_atomic_enable_dsc(state,
						    aconnector->port,
						    pbn, pbn_div,
						    true);
		if (vcpi < 0)
			return vcpi;

		dm_conn_state->pbn = pbn;
		dm_conn_state->vcpi_slots = vcpi;
	}
	return 0;
}
#endif

static void dm_drm_plane_reset(struct drm_plane *plane)
{
	struct dm_plane_state *amdgpu_state = NULL;

	if (plane->state)
		plane->funcs->atomic_destroy_state(plane, plane->state);

	amdgpu_state = kzalloc(sizeof(*amdgpu_state), GFP_KERNEL);
	WARN_ON(amdgpu_state == NULL);

	if (amdgpu_state)
		__drm_atomic_helper_plane_reset(plane, &amdgpu_state->base);
}

static struct drm_plane_state *
dm_drm_plane_duplicate_state(struct drm_plane *plane)
{
	struct dm_plane_state *dm_plane_state, *old_dm_plane_state;

	old_dm_plane_state = to_dm_plane_state(plane->state);
	dm_plane_state = kzalloc(sizeof(*dm_plane_state), GFP_KERNEL);
	if (!dm_plane_state)
		return NULL;

	__drm_atomic_helper_plane_duplicate_state(plane, &dm_plane_state->base);

	if (old_dm_plane_state->dc_state) {
		dm_plane_state->dc_state = old_dm_plane_state->dc_state;
		dc_plane_state_retain(dm_plane_state->dc_state);
	}

	return &dm_plane_state->base;
}

static void dm_drm_plane_destroy_state(struct drm_plane *plane,
				struct drm_plane_state *state)
{
	struct dm_plane_state *dm_plane_state = to_dm_plane_state(state);

	if (dm_plane_state->dc_state)
		dc_plane_state_release(dm_plane_state->dc_state);

	drm_atomic_helper_plane_destroy_state(plane, state);
}

static const struct drm_plane_funcs dm_plane_funcs = {
	.update_plane	= drm_atomic_helper_update_plane,
	.disable_plane	= drm_atomic_helper_disable_plane,
	.destroy	= drm_primary_helper_destroy,
	.reset = dm_drm_plane_reset,
	.atomic_duplicate_state = dm_drm_plane_duplicate_state,
	.atomic_destroy_state = dm_drm_plane_destroy_state,
	.format_mod_supported = dm_plane_format_mod_supported,
};

static int dm_plane_helper_prepare_fb(struct drm_plane *plane,
				      struct drm_plane_state *new_state)
{
	struct amdgpu_framebuffer *afb;
	struct drm_gem_object *obj;
	struct amdgpu_device *adev;
	struct amdgpu_bo *rbo;
	struct dm_plane_state *dm_plane_state_new, *dm_plane_state_old;
	struct list_head list;
	struct ttm_validate_buffer tv;
	struct ww_acquire_ctx ticket;
	uint32_t domain;
	int r;

	if (!new_state->fb) {
		DRM_DEBUG_KMS("No FB bound\n");
		return 0;
	}

	afb = to_amdgpu_framebuffer(new_state->fb);
	obj = new_state->fb->obj[0];
	rbo = gem_to_amdgpu_bo(obj);
	adev = amdgpu_ttm_adev(rbo->tbo.bdev);
	INIT_LIST_HEAD(&list);

	tv.bo = &rbo->tbo;
	tv.num_shared = 1;
	list_add(&tv.head, &list);

	r = ttm_eu_reserve_buffers(&ticket, &list, false, NULL);
	if (r) {
		dev_err(adev->dev, "fail to reserve bo (%d)\n", r);
		return r;
	}

	if (plane->type != DRM_PLANE_TYPE_CURSOR)
		domain = amdgpu_display_supported_domains(adev, rbo->flags);
	else
		domain = AMDGPU_GEM_DOMAIN_VRAM;

	r = amdgpu_bo_pin(rbo, domain);
	if (unlikely(r != 0)) {
		if (r != -ERESTARTSYS)
			DRM_ERROR("Failed to pin framebuffer with error %d\n", r);
		ttm_eu_backoff_reservation(&ticket, &list);
		return r;
	}

	r = amdgpu_ttm_alloc_gart(&rbo->tbo);
	if (unlikely(r != 0)) {
		amdgpu_bo_unpin(rbo);
		ttm_eu_backoff_reservation(&ticket, &list);
		DRM_ERROR("%p bind failed\n", rbo);
		return r;
	}

	ttm_eu_backoff_reservation(&ticket, &list);

	afb->address = amdgpu_bo_gpu_offset(rbo);

	amdgpu_bo_ref(rbo);

	/**
	 * We don't do surface updates on planes that have been newly created,
	 * but we also don't have the afb->address during atomic check.
	 *
	 * Fill in buffer attributes depending on the address here, but only on
	 * newly created planes since they're not being used by DC yet and this
	 * won't modify global state.
	 */
	dm_plane_state_old = to_dm_plane_state(plane->state);
	dm_plane_state_new = to_dm_plane_state(new_state);

	if (dm_plane_state_new->dc_state &&
	    dm_plane_state_old->dc_state != dm_plane_state_new->dc_state) {
		struct dc_plane_state *plane_state =
			dm_plane_state_new->dc_state;
		bool force_disable_dcc = !plane_state->dcc.enable;

		fill_plane_buffer_attributes(
			adev, afb, plane_state->format, plane_state->rotation,
			afb->tiling_flags,
			&plane_state->tiling_info, &plane_state->plane_size,
			&plane_state->dcc, &plane_state->address,
			afb->tmz_surface, force_disable_dcc);
	}

	return 0;
}

static void dm_plane_helper_cleanup_fb(struct drm_plane *plane,
				       struct drm_plane_state *old_state)
{
	struct amdgpu_bo *rbo;
	int r;

	if (!old_state->fb)
		return;

	rbo = gem_to_amdgpu_bo(old_state->fb->obj[0]);
	r = amdgpu_bo_reserve(rbo, false);
	if (unlikely(r)) {
		DRM_ERROR("failed to reserve rbo before unpin\n");
		return;
	}

	amdgpu_bo_unpin(rbo);
	amdgpu_bo_unreserve(rbo);
	amdgpu_bo_unref(&rbo);
}

static int dm_plane_helper_check_state(struct drm_plane_state *state,
				       struct drm_crtc_state *new_crtc_state)
{
	struct drm_framebuffer *fb = state->fb;
	int min_downscale, max_upscale;
	int min_scale = 0;
	int max_scale = INT_MAX;

	/* Plane enabled? Validate viewport and get scaling factors from plane caps. */
	if (fb && state->crtc) {
		/* Validate viewport to cover the case when only the position changes */
		if (state->plane->type != DRM_PLANE_TYPE_CURSOR) {
			int viewport_width = state->crtc_w;
			int viewport_height = state->crtc_h;

			if (state->crtc_x < 0)
				viewport_width += state->crtc_x;
			else if (state->crtc_x + state->crtc_w > new_crtc_state->mode.crtc_hdisplay)
				viewport_width = new_crtc_state->mode.crtc_hdisplay - state->crtc_x;

			if (state->crtc_y < 0)
				viewport_height += state->crtc_y;
			else if (state->crtc_y + state->crtc_h > new_crtc_state->mode.crtc_vdisplay)
				viewport_height = new_crtc_state->mode.crtc_vdisplay - state->crtc_y;

			if (viewport_width < 0 || viewport_height < 0) {
				DRM_DEBUG_ATOMIC("Plane completely outside of screen\n");
				return -EINVAL;
			} else if (viewport_width < MIN_VIEWPORT_SIZE*2) { /* x2 for width is because of pipe-split. */
				DRM_DEBUG_ATOMIC("Viewport width %d smaller than %d\n", viewport_width, MIN_VIEWPORT_SIZE*2);
				return -EINVAL;
			} else if (viewport_height < MIN_VIEWPORT_SIZE) {
				DRM_DEBUG_ATOMIC("Viewport height %d smaller than %d\n", viewport_height, MIN_VIEWPORT_SIZE);
				return -EINVAL;
			}

		}

		/* Get min/max allowed scaling factors from plane caps. */
		get_min_max_dc_plane_scaling(state->crtc->dev, fb,
					     &min_downscale, &max_upscale);
		/*
		 * Convert to drm convention: 16.16 fixed point, instead of dc's
		 * 1.0 == 1000. Also drm scaling is src/dst instead of dc's
		 * dst/src, so min_scale = 1.0 / max_upscale, etc.
		 */
		min_scale = (1000 << 16) / max_upscale;
		max_scale = (1000 << 16) / min_downscale;
	}

	return drm_atomic_helper_check_plane_state(
		state, new_crtc_state, min_scale, max_scale, true, true);
}

static int dm_plane_atomic_check(struct drm_plane *plane,
				 struct drm_atomic_state *state)
{
	struct drm_plane_state *new_plane_state = drm_atomic_get_new_plane_state(state,
										 plane);
	struct amdgpu_device *adev = drm_to_adev(plane->dev);
	struct dc *dc = adev->dm.dc;
	struct dm_plane_state *dm_plane_state;
	struct dc_scaling_info scaling_info;
	struct drm_crtc_state *new_crtc_state;
	int ret;

	trace_amdgpu_dm_plane_atomic_check(new_plane_state);

	dm_plane_state = to_dm_plane_state(new_plane_state);

	if (!dm_plane_state->dc_state)
		return 0;

	new_crtc_state =
		drm_atomic_get_new_crtc_state(state,
					      new_plane_state->crtc);
	if (!new_crtc_state)
		return -EINVAL;

	ret = dm_plane_helper_check_state(new_plane_state, new_crtc_state);
	if (ret)
		return ret;

	ret = fill_dc_scaling_info(new_plane_state, &scaling_info);
	if (ret)
		return ret;

	if (dc_validate_plane(dc, dm_plane_state->dc_state) == DC_OK)
		return 0;

	return -EINVAL;
}

static int dm_plane_atomic_async_check(struct drm_plane *plane,
				       struct drm_atomic_state *state)
{
	/* Only support async updates on cursor planes. */
	if (plane->type != DRM_PLANE_TYPE_CURSOR)
		return -EINVAL;

	return 0;
}

static void dm_plane_atomic_async_update(struct drm_plane *plane,
					 struct drm_atomic_state *state)
{
	struct drm_plane_state *new_state = drm_atomic_get_new_plane_state(state,
									   plane);
	struct drm_plane_state *old_state =
		drm_atomic_get_old_plane_state(state, plane);

	trace_amdgpu_dm_atomic_update_cursor(new_state);

	swap(plane->state->fb, new_state->fb);

	plane->state->src_x = new_state->src_x;
	plane->state->src_y = new_state->src_y;
	plane->state->src_w = new_state->src_w;
	plane->state->src_h = new_state->src_h;
	plane->state->crtc_x = new_state->crtc_x;
	plane->state->crtc_y = new_state->crtc_y;
	plane->state->crtc_w = new_state->crtc_w;
	plane->state->crtc_h = new_state->crtc_h;

	handle_cursor_update(plane, old_state);
}

static const struct drm_plane_helper_funcs dm_plane_helper_funcs = {
	.prepare_fb = dm_plane_helper_prepare_fb,
	.cleanup_fb = dm_plane_helper_cleanup_fb,
	.atomic_check = dm_plane_atomic_check,
	.atomic_async_check = dm_plane_atomic_async_check,
	.atomic_async_update = dm_plane_atomic_async_update
};

/*
 * TODO: these are currently initialized to rgb formats only.
 * For future use cases we should either initialize them dynamically based on
 * plane capabilities, or initialize this array to all formats, so internal drm
 * check will succeed, and let DC implement proper check
 */
static const uint32_t rgb_formats[] = {
	DRM_FORMAT_XRGB8888,
	DRM_FORMAT_ARGB8888,
	DRM_FORMAT_RGBA8888,
	DRM_FORMAT_XRGB2101010,
	DRM_FORMAT_XBGR2101010,
	DRM_FORMAT_ARGB2101010,
	DRM_FORMAT_ABGR2101010,
	DRM_FORMAT_XBGR8888,
	DRM_FORMAT_ABGR8888,
	DRM_FORMAT_RGB565,
};

static const uint32_t overlay_formats[] = {
	DRM_FORMAT_XRGB8888,
	DRM_FORMAT_ARGB8888,
	DRM_FORMAT_RGBA8888,
	DRM_FORMAT_XBGR8888,
	DRM_FORMAT_ABGR8888,
	DRM_FORMAT_RGB565
};

static const u32 cursor_formats[] = {
	DRM_FORMAT_ARGB8888
};

static int get_plane_formats(const struct drm_plane *plane,
			     const struct dc_plane_cap *plane_cap,
			     uint32_t *formats, int max_formats)
{
	int i, num_formats = 0;

	/*
	 * TODO: Query support for each group of formats directly from
	 * DC plane caps. This will require adding more formats to the
	 * caps list.
	 */

	switch (plane->type) {
	case DRM_PLANE_TYPE_PRIMARY:
		for (i = 0; i < ARRAY_SIZE(rgb_formats); ++i) {
			if (num_formats >= max_formats)
				break;

			formats[num_formats++] = rgb_formats[i];
		}

		if (plane_cap && plane_cap->pixel_format_support.nv12)
			formats[num_formats++] = DRM_FORMAT_NV12;
		if (plane_cap && plane_cap->pixel_format_support.p010)
			formats[num_formats++] = DRM_FORMAT_P010;
		if (plane_cap && plane_cap->pixel_format_support.fp16) {
			formats[num_formats++] = DRM_FORMAT_XRGB16161616F;
			formats[num_formats++] = DRM_FORMAT_ARGB16161616F;
			formats[num_formats++] = DRM_FORMAT_XBGR16161616F;
			formats[num_formats++] = DRM_FORMAT_ABGR16161616F;
		}
		break;

	case DRM_PLANE_TYPE_OVERLAY:
		for (i = 0; i < ARRAY_SIZE(overlay_formats); ++i) {
			if (num_formats >= max_formats)
				break;

			formats[num_formats++] = overlay_formats[i];
		}
		break;

	case DRM_PLANE_TYPE_CURSOR:
		for (i = 0; i < ARRAY_SIZE(cursor_formats); ++i) {
			if (num_formats >= max_formats)
				break;

			formats[num_formats++] = cursor_formats[i];
		}
		break;
	}

	return num_formats;
}

static int amdgpu_dm_plane_init(struct amdgpu_display_manager *dm,
				struct drm_plane *plane,
				unsigned long possible_crtcs,
				const struct dc_plane_cap *plane_cap)
{
	uint32_t formats[32];
	int num_formats;
	int res = -EPERM;
	unsigned int supported_rotations;
	uint64_t *modifiers = NULL;

	num_formats = get_plane_formats(plane, plane_cap, formats,
					ARRAY_SIZE(formats));

	res = get_plane_modifiers(dm->adev, plane->type, &modifiers);
	if (res)
		return res;

	res = drm_universal_plane_init(adev_to_drm(dm->adev), plane, possible_crtcs,
				       &dm_plane_funcs, formats, num_formats,
				       modifiers, plane->type, NULL);
	kfree(modifiers);
	if (res)
		return res;

	if (plane->type == DRM_PLANE_TYPE_OVERLAY &&
	    plane_cap && plane_cap->per_pixel_alpha) {
		unsigned int blend_caps = BIT(DRM_MODE_BLEND_PIXEL_NONE) |
					  BIT(DRM_MODE_BLEND_PREMULTI);

		drm_plane_create_alpha_property(plane);
		drm_plane_create_blend_mode_property(plane, blend_caps);
	}

	if (plane->type == DRM_PLANE_TYPE_PRIMARY &&
	    plane_cap &&
	    (plane_cap->pixel_format_support.nv12 ||
	     plane_cap->pixel_format_support.p010)) {
		/* This only affects YUV formats. */
		drm_plane_create_color_properties(
			plane,
			BIT(DRM_COLOR_YCBCR_BT601) |
			BIT(DRM_COLOR_YCBCR_BT709) |
			BIT(DRM_COLOR_YCBCR_BT2020),
			BIT(DRM_COLOR_YCBCR_LIMITED_RANGE) |
			BIT(DRM_COLOR_YCBCR_FULL_RANGE),
			DRM_COLOR_YCBCR_BT709, DRM_COLOR_YCBCR_LIMITED_RANGE);
	}

	supported_rotations =
		DRM_MODE_ROTATE_0 | DRM_MODE_ROTATE_90 |
		DRM_MODE_ROTATE_180 | DRM_MODE_ROTATE_270;

	if (dm->adev->asic_type >= CHIP_BONAIRE &&
	    plane->type != DRM_PLANE_TYPE_CURSOR)
		drm_plane_create_rotation_property(plane, DRM_MODE_ROTATE_0,
						   supported_rotations);

	drm_plane_helper_add(plane, &dm_plane_helper_funcs);

	/* Create (reset) the plane state */
	if (plane->funcs->reset)
		plane->funcs->reset(plane);

	return 0;
}

static int amdgpu_dm_crtc_init(struct amdgpu_display_manager *dm,
			       struct drm_plane *plane,
			       uint32_t crtc_index)
{
	struct amdgpu_crtc *acrtc = NULL;
	struct drm_plane *cursor_plane;

	int res = -ENOMEM;

	cursor_plane = kzalloc(sizeof(*cursor_plane), GFP_KERNEL);
	if (!cursor_plane)
		goto fail;

	cursor_plane->type = DRM_PLANE_TYPE_CURSOR;
	res = amdgpu_dm_plane_init(dm, cursor_plane, 0, NULL);

	acrtc = kzalloc(sizeof(struct amdgpu_crtc), GFP_KERNEL);
	if (!acrtc)
		goto fail;

	res = drm_crtc_init_with_planes(
			dm->ddev,
			&acrtc->base,
			plane,
			cursor_plane,
			&amdgpu_dm_crtc_funcs, NULL);

	if (res)
		goto fail;

	drm_crtc_helper_add(&acrtc->base, &amdgpu_dm_crtc_helper_funcs);

	/* Create (reset) the plane state */
	if (acrtc->base.funcs->reset)
		acrtc->base.funcs->reset(&acrtc->base);

	acrtc->max_cursor_width = dm->adev->dm.dc->caps.max_cursor_size;
	acrtc->max_cursor_height = dm->adev->dm.dc->caps.max_cursor_size;

	acrtc->crtc_id = crtc_index;
	acrtc->base.enabled = false;
	acrtc->otg_inst = -1;

	dm->adev->mode_info.crtcs[crtc_index] = acrtc;
	drm_crtc_enable_color_mgmt(&acrtc->base, MAX_COLOR_LUT_ENTRIES,
				   true, MAX_COLOR_LUT_ENTRIES);
	drm_mode_crtc_set_gamma_size(&acrtc->base, MAX_COLOR_LEGACY_LUT_ENTRIES);

	return 0;

fail:
	kfree(acrtc);
	kfree(cursor_plane);
	return res;
}


static int to_drm_connector_type(enum signal_type st)
{
	switch (st) {
	case SIGNAL_TYPE_HDMI_TYPE_A:
		return DRM_MODE_CONNECTOR_HDMIA;
	case SIGNAL_TYPE_EDP:
		return DRM_MODE_CONNECTOR_eDP;
	case SIGNAL_TYPE_LVDS:
		return DRM_MODE_CONNECTOR_LVDS;
	case SIGNAL_TYPE_RGB:
		return DRM_MODE_CONNECTOR_VGA;
	case SIGNAL_TYPE_DISPLAY_PORT:
	case SIGNAL_TYPE_DISPLAY_PORT_MST:
		return DRM_MODE_CONNECTOR_DisplayPort;
	case SIGNAL_TYPE_DVI_DUAL_LINK:
	case SIGNAL_TYPE_DVI_SINGLE_LINK:
		return DRM_MODE_CONNECTOR_DVID;
	case SIGNAL_TYPE_VIRTUAL:
		return DRM_MODE_CONNECTOR_VIRTUAL;

	default:
		return DRM_MODE_CONNECTOR_Unknown;
	}
}

static struct drm_encoder *amdgpu_dm_connector_to_encoder(struct drm_connector *connector)
{
	struct drm_encoder *encoder;

	/* There is only one encoder per connector */
	drm_connector_for_each_possible_encoder(connector, encoder)
		return encoder;

	return NULL;
}

static void amdgpu_dm_get_native_mode(struct drm_connector *connector)
{
	struct drm_encoder *encoder;
	struct amdgpu_encoder *amdgpu_encoder;

	encoder = amdgpu_dm_connector_to_encoder(connector);

	if (encoder == NULL)
		return;

	amdgpu_encoder = to_amdgpu_encoder(encoder);

	amdgpu_encoder->native_mode.clock = 0;

	if (!list_empty(&connector->probed_modes)) {
		struct drm_display_mode *preferred_mode = NULL;

		list_for_each_entry(preferred_mode,
				    &connector->probed_modes,
				    head) {
			if (preferred_mode->type & DRM_MODE_TYPE_PREFERRED)
				amdgpu_encoder->native_mode = *preferred_mode;

			break;
		}

	}
}

static struct drm_display_mode *
amdgpu_dm_create_common_mode(struct drm_encoder *encoder,
			     char *name,
			     int hdisplay, int vdisplay)
{
	struct drm_device *dev = encoder->dev;
	struct amdgpu_encoder *amdgpu_encoder = to_amdgpu_encoder(encoder);
	struct drm_display_mode *mode = NULL;
	struct drm_display_mode *native_mode = &amdgpu_encoder->native_mode;

	mode = drm_mode_duplicate(dev, native_mode);

	if (mode == NULL)
		return NULL;

	mode->hdisplay = hdisplay;
	mode->vdisplay = vdisplay;
	mode->type &= ~DRM_MODE_TYPE_PREFERRED;
	strscpy(mode->name, name, DRM_DISPLAY_MODE_LEN);

	return mode;

}

static void amdgpu_dm_connector_add_common_modes(struct drm_encoder *encoder,
						 struct drm_connector *connector)
{
	struct amdgpu_encoder *amdgpu_encoder = to_amdgpu_encoder(encoder);
	struct drm_display_mode *mode = NULL;
	struct drm_display_mode *native_mode = &amdgpu_encoder->native_mode;
	struct amdgpu_dm_connector *amdgpu_dm_connector =
				to_amdgpu_dm_connector(connector);
	int i;
	int n;
	struct mode_size {
		char name[DRM_DISPLAY_MODE_LEN];
		int w;
		int h;
	} common_modes[] = {
		{  "640x480",  640,  480},
		{  "800x600",  800,  600},
		{ "1024x768", 1024,  768},
		{ "1280x720", 1280,  720},
		{ "1280x800", 1280,  800},
		{"1280x1024", 1280, 1024},
		{ "1440x900", 1440,  900},
		{"1680x1050", 1680, 1050},
		{"1600x1200", 1600, 1200},
		{"1920x1080", 1920, 1080},
		{"1920x1200", 1920, 1200}
	};

	n = ARRAY_SIZE(common_modes);

	for (i = 0; i < n; i++) {
		struct drm_display_mode *curmode = NULL;
		bool mode_existed = false;

		if (common_modes[i].w > native_mode->hdisplay ||
		    common_modes[i].h > native_mode->vdisplay ||
		   (common_modes[i].w == native_mode->hdisplay &&
		    common_modes[i].h == native_mode->vdisplay))
			continue;

		list_for_each_entry(curmode, &connector->probed_modes, head) {
			if (common_modes[i].w == curmode->hdisplay &&
			    common_modes[i].h == curmode->vdisplay) {
				mode_existed = true;
				break;
			}
		}

		if (mode_existed)
			continue;

		mode = amdgpu_dm_create_common_mode(encoder,
				common_modes[i].name, common_modes[i].w,
				common_modes[i].h);
		drm_mode_probed_add(connector, mode);
		amdgpu_dm_connector->num_modes++;
	}
}

static void amdgpu_dm_connector_ddc_get_modes(struct drm_connector *connector,
					      struct edid *edid)
{
	struct amdgpu_dm_connector *amdgpu_dm_connector =
			to_amdgpu_dm_connector(connector);

	if (edid) {
		/* empty probed_modes */
		INIT_LIST_HEAD(&connector->probed_modes);
		amdgpu_dm_connector->num_modes =
				drm_add_edid_modes(connector, edid);

		/* sorting the probed modes before calling function
		 * amdgpu_dm_get_native_mode() since EDID can have
		 * more than one preferred mode. The modes that are
		 * later in the probed mode list could be of higher
		 * and preferred resolution. For example, 3840x2160
		 * resolution in base EDID preferred timing and 4096x2160
		 * preferred resolution in DID extension block later.
		 */
		drm_mode_sort(&connector->probed_modes);
		amdgpu_dm_get_native_mode(connector);

		/* Freesync capabilities are reset by calling
		 * drm_add_edid_modes() and need to be
		 * restored here.
		 */
		amdgpu_dm_update_freesync_caps(connector, edid);
	} else {
		amdgpu_dm_connector->num_modes = 0;
	}
}

static bool is_duplicate_mode(struct amdgpu_dm_connector *aconnector,
			      struct drm_display_mode *mode)
{
	struct drm_display_mode *m;

	list_for_each_entry (m, &aconnector->base.probed_modes, head) {
		if (drm_mode_equal(m, mode))
			return true;
	}

	return false;
}

static uint add_fs_modes(struct amdgpu_dm_connector *aconnector)
{
	const struct drm_display_mode *m;
	struct drm_display_mode *new_mode;
	uint i;
	uint32_t new_modes_count = 0;

	/* Standard FPS values
	 *
	 * 23.976   - TV/NTSC
	 * 24 	    - Cinema
	 * 25 	    - TV/PAL
	 * 29.97    - TV/NTSC
	 * 30 	    - TV/NTSC
	 * 48 	    - Cinema HFR
	 * 50 	    - TV/PAL
	 * 60 	    - Commonly used
	 * 48,72,96 - Multiples of 24
	 */
	const uint32_t common_rates[] = { 23976, 24000, 25000, 29970, 30000,
					 48000, 50000, 60000, 72000, 96000 };

	/*
	 * Find mode with highest refresh rate with the same resolution
	 * as the preferred mode. Some monitors report a preferred mode
	 * with lower resolution than the highest refresh rate supported.
	 */

	m = get_highest_refresh_rate_mode(aconnector, true);
	if (!m)
		return 0;

	for (i = 0; i < ARRAY_SIZE(common_rates); i++) {
		uint64_t target_vtotal, target_vtotal_diff;
		uint64_t num, den;

		if (drm_mode_vrefresh(m) * 1000 < common_rates[i])
			continue;

		if (common_rates[i] < aconnector->min_vfreq * 1000 ||
		    common_rates[i] > aconnector->max_vfreq * 1000)
			continue;

		num = (unsigned long long)m->clock * 1000 * 1000;
		den = common_rates[i] * (unsigned long long)m->htotal;
		target_vtotal = div_u64(num, den);
		target_vtotal_diff = target_vtotal - m->vtotal;

		/* Check for illegal modes */
		if (m->vsync_start + target_vtotal_diff < m->vdisplay ||
		    m->vsync_end + target_vtotal_diff < m->vsync_start ||
		    m->vtotal + target_vtotal_diff < m->vsync_end)
			continue;

		new_mode = drm_mode_duplicate(aconnector->base.dev, m);
		if (!new_mode)
			goto out;

		new_mode->vtotal += (u16)target_vtotal_diff;
		new_mode->vsync_start += (u16)target_vtotal_diff;
		new_mode->vsync_end += (u16)target_vtotal_diff;
		new_mode->type &= ~DRM_MODE_TYPE_PREFERRED;
		new_mode->type |= DRM_MODE_TYPE_DRIVER;

		if (!is_duplicate_mode(aconnector, new_mode)) {
			drm_mode_probed_add(&aconnector->base, new_mode);
			new_modes_count += 1;
		} else
			drm_mode_destroy(aconnector->base.dev, new_mode);
	}
 out:
	return new_modes_count;
}

static void amdgpu_dm_connector_add_freesync_modes(struct drm_connector *connector,
						   struct edid *edid)
{
	struct amdgpu_dm_connector *amdgpu_dm_connector =
		to_amdgpu_dm_connector(connector);

	if (!(amdgpu_freesync_vid_mode && edid))
		return;

	if (amdgpu_dm_connector->max_vfreq - amdgpu_dm_connector->min_vfreq > 10)
		amdgpu_dm_connector->num_modes +=
			add_fs_modes(amdgpu_dm_connector);
}

static int amdgpu_dm_connector_get_modes(struct drm_connector *connector)
{
	struct amdgpu_dm_connector *amdgpu_dm_connector =
			to_amdgpu_dm_connector(connector);
	struct drm_encoder *encoder;
	struct edid *edid = amdgpu_dm_connector->edid;

	encoder = amdgpu_dm_connector_to_encoder(connector);

	if (!drm_edid_is_valid(edid)) {
		amdgpu_dm_connector->num_modes =
				drm_add_modes_noedid(connector, 640, 480);
	} else {
		amdgpu_dm_connector_ddc_get_modes(connector, edid);
		amdgpu_dm_connector_add_common_modes(encoder, connector);
		amdgpu_dm_connector_add_freesync_modes(connector, edid);
	}
	amdgpu_dm_fbc_init(connector);

	return amdgpu_dm_connector->num_modes;
}

void amdgpu_dm_connector_init_helper(struct amdgpu_display_manager *dm,
				     struct amdgpu_dm_connector *aconnector,
				     int connector_type,
				     struct dc_link *link,
				     int link_index)
{
	struct amdgpu_device *adev = drm_to_adev(dm->ddev);

	/*
	 * Some of the properties below require access to state, like bpc.
	 * Allocate some default initial connector state with our reset helper.
	 */
	if (aconnector->base.funcs->reset)
		aconnector->base.funcs->reset(&aconnector->base);

	aconnector->connector_id = link_index;
	aconnector->dc_link = link;
	aconnector->base.interlace_allowed = false;
	aconnector->base.doublescan_allowed = false;
	aconnector->base.stereo_allowed = false;
	aconnector->base.dpms = DRM_MODE_DPMS_OFF;
	aconnector->hpd.hpd = AMDGPU_HPD_NONE; /* not used */
	aconnector->audio_inst = -1;
	mutex_init(&aconnector->hpd_lock);

	/*
	 * configure support HPD hot plug connector_>polled default value is 0
	 * which means HPD hot plug not supported
	 */
	switch (connector_type) {
	case DRM_MODE_CONNECTOR_HDMIA:
		aconnector->base.polled = DRM_CONNECTOR_POLL_HPD;
		aconnector->base.ycbcr_420_allowed =
			link->link_enc->features.hdmi_ycbcr420_supported ? true : false;
		break;
	case DRM_MODE_CONNECTOR_DisplayPort:
		aconnector->base.polled = DRM_CONNECTOR_POLL_HPD;
		aconnector->base.ycbcr_420_allowed =
			link->link_enc->features.dp_ycbcr420_supported ? true : false;
		break;
	case DRM_MODE_CONNECTOR_DVID:
		aconnector->base.polled = DRM_CONNECTOR_POLL_HPD;
		break;
	default:
		break;
	}

	drm_object_attach_property(&aconnector->base.base,
				dm->ddev->mode_config.scaling_mode_property,
				DRM_MODE_SCALE_NONE);

	drm_object_attach_property(&aconnector->base.base,
				adev->mode_info.underscan_property,
				UNDERSCAN_OFF);
	drm_object_attach_property(&aconnector->base.base,
				adev->mode_info.underscan_hborder_property,
				0);
	drm_object_attach_property(&aconnector->base.base,
				adev->mode_info.underscan_vborder_property,
				0);

	if (!aconnector->mst_port)
		drm_connector_attach_max_bpc_property(&aconnector->base, 8, 16);

	/* This defaults to the max in the range, but we want 8bpc for non-edp. */
	aconnector->base.state->max_bpc = (connector_type == DRM_MODE_CONNECTOR_eDP) ? 16 : 8;
	aconnector->base.state->max_requested_bpc = aconnector->base.state->max_bpc;

	if (connector_type == DRM_MODE_CONNECTOR_eDP &&
	    (dc_is_dmcu_initialized(adev->dm.dc) || adev->dm.dc->ctx->dmub_srv)) {
		drm_object_attach_property(&aconnector->base.base,
				adev->mode_info.abm_level_property, 0);
	}

	if (connector_type == DRM_MODE_CONNECTOR_HDMIA ||
	    connector_type == DRM_MODE_CONNECTOR_DisplayPort ||
	    connector_type == DRM_MODE_CONNECTOR_eDP) {
		drm_object_attach_property(
			&aconnector->base.base,
			dm->ddev->mode_config.hdr_output_metadata_property, 0);

		if (!aconnector->mst_port)
			drm_connector_attach_vrr_capable_property(&aconnector->base);

#ifdef CONFIG_DRM_AMD_DC_HDCP
		if (adev->dm.hdcp_workqueue)
			drm_connector_attach_content_protection_property(&aconnector->base, true);
#endif
	}
}

static int amdgpu_dm_i2c_xfer(struct i2c_adapter *i2c_adap,
			      struct i2c_msg *msgs, int num)
{
	struct amdgpu_i2c_adapter *i2c = i2c_get_adapdata(i2c_adap);
	struct ddc_service *ddc_service = i2c->ddc_service;
	struct i2c_command cmd;
	int i;
	int result = -EIO;

	cmd.payloads = kcalloc(num, sizeof(struct i2c_payload), GFP_KERNEL);

	if (!cmd.payloads)
		return result;

	cmd.number_of_payloads = num;
	cmd.engine = I2C_COMMAND_ENGINE_DEFAULT;
	cmd.speed = 100;

	for (i = 0; i < num; i++) {
		cmd.payloads[i].write = !(msgs[i].flags & I2C_M_RD);
		cmd.payloads[i].address = msgs[i].addr;
		cmd.payloads[i].length = msgs[i].len;
		cmd.payloads[i].data = msgs[i].buf;
	}

	if (dc_submit_i2c(
			ddc_service->ctx->dc,
			ddc_service->ddc_pin->hw_info.ddc_channel,
			&cmd))
		result = num;

	kfree(cmd.payloads);
	return result;
}

static u32 amdgpu_dm_i2c_func(struct i2c_adapter *adap)
{
	return I2C_FUNC_I2C | I2C_FUNC_SMBUS_EMUL;
}

static const struct i2c_algorithm amdgpu_dm_i2c_algo = {
	.master_xfer = amdgpu_dm_i2c_xfer,
	.functionality = amdgpu_dm_i2c_func,
};

static struct amdgpu_i2c_adapter *
create_i2c(struct ddc_service *ddc_service,
	   int link_index,
	   int *res)
{
	struct amdgpu_device *adev = ddc_service->ctx->driver_context;
	struct amdgpu_i2c_adapter *i2c;

	i2c = kzalloc(sizeof(struct amdgpu_i2c_adapter), GFP_KERNEL);
	if (!i2c)
		return NULL;
	i2c->base.owner = THIS_MODULE;
	i2c->base.class = I2C_CLASS_DDC;
	i2c->base.dev.parent = &adev->pdev->dev;
	i2c->base.algo = &amdgpu_dm_i2c_algo;
	snprintf(i2c->base.name, sizeof(i2c->base.name), "AMDGPU DM i2c hw bus %d", link_index);
	i2c_set_adapdata(&i2c->base, i2c);
	i2c->ddc_service = ddc_service;
	i2c->ddc_service->ddc_pin->hw_info.ddc_channel = link_index;

	return i2c;
}


/*
 * Note: this function assumes that dc_link_detect() was called for the
 * dc_link which will be represented by this aconnector.
 */
static int amdgpu_dm_connector_init(struct amdgpu_display_manager *dm,
				    struct amdgpu_dm_connector *aconnector,
				    uint32_t link_index,
				    struct amdgpu_encoder *aencoder)
{
	int res = 0;
	int connector_type;
	struct dc *dc = dm->dc;
	struct dc_link *link = dc_get_link_at_index(dc, link_index);
	struct amdgpu_i2c_adapter *i2c;

	link->priv = aconnector;

	DRM_DEBUG_DRIVER("%s()\n", __func__);

	i2c = create_i2c(link->ddc, link->link_index, &res);
	if (!i2c) {
		DRM_ERROR("Failed to create i2c adapter data\n");
		return -ENOMEM;
	}

	aconnector->i2c = i2c;
	res = i2c_add_adapter(&i2c->base);

	if (res) {
		DRM_ERROR("Failed to register hw i2c %d\n", link->link_index);
		goto out_free;
	}

	connector_type = to_drm_connector_type(link->connector_signal);

	res = drm_connector_init_with_ddc(
			dm->ddev,
			&aconnector->base,
			&amdgpu_dm_connector_funcs,
			connector_type,
			&i2c->base);

	if (res) {
		DRM_ERROR("connector_init failed\n");
		aconnector->connector_id = -1;
		goto out_free;
	}

	drm_connector_helper_add(
			&aconnector->base,
			&amdgpu_dm_connector_helper_funcs);

	amdgpu_dm_connector_init_helper(
		dm,
		aconnector,
		connector_type,
		link,
		link_index);

	drm_connector_attach_encoder(
		&aconnector->base, &aencoder->base);

	if (connector_type == DRM_MODE_CONNECTOR_DisplayPort
		|| connector_type == DRM_MODE_CONNECTOR_eDP)
		amdgpu_dm_initialize_dp_connector(dm, aconnector, link->link_index);

out_free:
	if (res) {
		kfree(i2c);
		aconnector->i2c = NULL;
	}
	return res;
}

int amdgpu_dm_get_encoder_crtc_mask(struct amdgpu_device *adev)
{
	switch (adev->mode_info.num_crtc) {
	case 1:
		return 0x1;
	case 2:
		return 0x3;
	case 3:
		return 0x7;
	case 4:
		return 0xf;
	case 5:
		return 0x1f;
	case 6:
	default:
		return 0x3f;
	}
}

static int amdgpu_dm_encoder_init(struct drm_device *dev,
				  struct amdgpu_encoder *aencoder,
				  uint32_t link_index)
{
	struct amdgpu_device *adev = drm_to_adev(dev);

	int res = drm_encoder_init(dev,
				   &aencoder->base,
				   &amdgpu_dm_encoder_funcs,
				   DRM_MODE_ENCODER_TMDS,
				   NULL);

	aencoder->base.possible_crtcs = amdgpu_dm_get_encoder_crtc_mask(adev);

	if (!res)
		aencoder->encoder_id = link_index;
	else
		aencoder->encoder_id = -1;

	drm_encoder_helper_add(&aencoder->base, &amdgpu_dm_encoder_helper_funcs);

	return res;
}

static void manage_dm_interrupts(struct amdgpu_device *adev,
				 struct amdgpu_crtc *acrtc,
				 bool enable)
{
	/*
	 * We have no guarantee that the frontend index maps to the same
	 * backend index - some even map to more than one.
	 *
	 * TODO: Use a different interrupt or check DC itself for the mapping.
	 */
	int irq_type =
		amdgpu_display_crtc_idx_to_irq_type(
			adev,
			acrtc->crtc_id);

	if (enable) {
		drm_crtc_vblank_on(&acrtc->base);
		amdgpu_irq_get(
			adev,
			&adev->pageflip_irq,
			irq_type);
#if defined(CONFIG_DRM_AMD_SECURE_DISPLAY)
		amdgpu_irq_get(
			adev,
			&adev->vline0_irq,
			irq_type);
#endif
	} else {
#if defined(CONFIG_DRM_AMD_SECURE_DISPLAY)
		amdgpu_irq_put(
			adev,
			&adev->vline0_irq,
			irq_type);
#endif
		amdgpu_irq_put(
			adev,
			&adev->pageflip_irq,
			irq_type);
		drm_crtc_vblank_off(&acrtc->base);
	}
}

static void dm_update_pflip_irq_state(struct amdgpu_device *adev,
				      struct amdgpu_crtc *acrtc)
{
	int irq_type =
		amdgpu_display_crtc_idx_to_irq_type(adev, acrtc->crtc_id);

	/**
	 * This reads the current state for the IRQ and force reapplies
	 * the setting to hardware.
	 */
	amdgpu_irq_update(adev, &adev->pageflip_irq, irq_type);
}

static bool
is_scaling_state_different(const struct dm_connector_state *dm_state,
			   const struct dm_connector_state *old_dm_state)
{
	if (dm_state->scaling != old_dm_state->scaling)
		return true;
	if (!dm_state->underscan_enable && old_dm_state->underscan_enable) {
		if (old_dm_state->underscan_hborder != 0 && old_dm_state->underscan_vborder != 0)
			return true;
	} else  if (dm_state->underscan_enable && !old_dm_state->underscan_enable) {
		if (dm_state->underscan_hborder != 0 && dm_state->underscan_vborder != 0)
			return true;
	} else if (dm_state->underscan_hborder != old_dm_state->underscan_hborder ||
		   dm_state->underscan_vborder != old_dm_state->underscan_vborder)
		return true;
	return false;
}

#ifdef CONFIG_DRM_AMD_DC_HDCP
static bool is_content_protection_different(struct drm_connector_state *state,
					    const struct drm_connector_state *old_state,
					    const struct drm_connector *connector, struct hdcp_workqueue *hdcp_w)
{
	struct amdgpu_dm_connector *aconnector = to_amdgpu_dm_connector(connector);
	struct dm_connector_state *dm_con_state = to_dm_connector_state(connector->state);

	/* Handle: Type0/1 change */
	if (old_state->hdcp_content_type != state->hdcp_content_type &&
	    state->content_protection != DRM_MODE_CONTENT_PROTECTION_UNDESIRED) {
		state->content_protection = DRM_MODE_CONTENT_PROTECTION_DESIRED;
		return true;
	}

	/* CP is being re enabled, ignore this
	 *
	 * Handles:	ENABLED -> DESIRED
	 */
	if (old_state->content_protection == DRM_MODE_CONTENT_PROTECTION_ENABLED &&
	    state->content_protection == DRM_MODE_CONTENT_PROTECTION_DESIRED) {
		state->content_protection = DRM_MODE_CONTENT_PROTECTION_ENABLED;
		return false;
	}

	/* S3 resume case, since old state will always be 0 (UNDESIRED) and the restored state will be ENABLED
	 *
	 * Handles:	UNDESIRED -> ENABLED
	 */
	if (old_state->content_protection == DRM_MODE_CONTENT_PROTECTION_UNDESIRED &&
	    state->content_protection == DRM_MODE_CONTENT_PROTECTION_ENABLED)
		state->content_protection = DRM_MODE_CONTENT_PROTECTION_DESIRED;

	/* Check if something is connected/enabled, otherwise we start hdcp but nothing is connected/enabled
	 * hot-plug, headless s3, dpms
	 *
	 * Handles:	DESIRED -> DESIRED (Special case)
	 */
	if (dm_con_state->update_hdcp && state->content_protection == DRM_MODE_CONTENT_PROTECTION_DESIRED &&
	    connector->dpms == DRM_MODE_DPMS_ON && aconnector->dc_sink != NULL) {
		dm_con_state->update_hdcp = false;
		return true;
	}

	/*
	 * Handles:	UNDESIRED -> UNDESIRED
	 *		DESIRED -> DESIRED
	 *		ENABLED -> ENABLED
	 */
	if (old_state->content_protection == state->content_protection)
		return false;

	/*
	 * Handles:	UNDESIRED -> DESIRED
	 *		DESIRED -> UNDESIRED
	 *		ENABLED -> UNDESIRED
	 */
	if (state->content_protection != DRM_MODE_CONTENT_PROTECTION_ENABLED)
		return true;

	/*
	 * Handles:	DESIRED -> ENABLED
	 */
	return false;
}

#endif
static void remove_stream(struct amdgpu_device *adev,
			  struct amdgpu_crtc *acrtc,
			  struct dc_stream_state *stream)
{
	/* this is the update mode case */

	acrtc->otg_inst = -1;
	acrtc->enabled = false;
}

static int get_cursor_position(struct drm_plane *plane, struct drm_crtc *crtc,
			       struct dc_cursor_position *position)
{
	struct amdgpu_crtc *amdgpu_crtc = to_amdgpu_crtc(crtc);
	int x, y;
	int xorigin = 0, yorigin = 0;

	if (!crtc || !plane->state->fb)
		return 0;

	if ((plane->state->crtc_w > amdgpu_crtc->max_cursor_width) ||
	    (plane->state->crtc_h > amdgpu_crtc->max_cursor_height)) {
		DRM_ERROR("%s: bad cursor width or height %d x %d\n",
			  __func__,
			  plane->state->crtc_w,
			  plane->state->crtc_h);
		return -EINVAL;
	}

	x = plane->state->crtc_x;
	y = plane->state->crtc_y;

	if (x <= -amdgpu_crtc->max_cursor_width ||
	    y <= -amdgpu_crtc->max_cursor_height)
		return 0;

	if (x < 0) {
		xorigin = min(-x, amdgpu_crtc->max_cursor_width - 1);
		x = 0;
	}
	if (y < 0) {
		yorigin = min(-y, amdgpu_crtc->max_cursor_height - 1);
		y = 0;
	}
	position->enable = true;
	position->translate_by_source = true;
	position->x = x;
	position->y = y;
	position->x_hotspot = xorigin;
	position->y_hotspot = yorigin;

	return 0;
}

static void handle_cursor_update(struct drm_plane *plane,
				 struct drm_plane_state *old_plane_state)
{
	struct amdgpu_device *adev = drm_to_adev(plane->dev);
	struct amdgpu_framebuffer *afb = to_amdgpu_framebuffer(plane->state->fb);
	struct drm_crtc *crtc = afb ? plane->state->crtc : old_plane_state->crtc;
	struct dm_crtc_state *crtc_state = crtc ? to_dm_crtc_state(crtc->state) : NULL;
	struct amdgpu_crtc *amdgpu_crtc = to_amdgpu_crtc(crtc);
	uint64_t address = afb ? afb->address : 0;
	struct dc_cursor_position position = {0};
	struct dc_cursor_attributes attributes;
	int ret;

	if (!plane->state->fb && !old_plane_state->fb)
		return;

	DC_LOG_CURSOR("%s: crtc_id=%d with size %d to %d\n",
		      __func__,
		      amdgpu_crtc->crtc_id,
		      plane->state->crtc_w,
		      plane->state->crtc_h);

	ret = get_cursor_position(plane, crtc, &position);
	if (ret)
		return;

	if (!position.enable) {
		/* turn off cursor */
		if (crtc_state && crtc_state->stream) {
			mutex_lock(&adev->dm.dc_lock);
			dc_stream_set_cursor_position(crtc_state->stream,
						      &position);
			mutex_unlock(&adev->dm.dc_lock);
		}
		return;
	}

	amdgpu_crtc->cursor_width = plane->state->crtc_w;
	amdgpu_crtc->cursor_height = plane->state->crtc_h;

	memset(&attributes, 0, sizeof(attributes));
	attributes.address.high_part = upper_32_bits(address);
	attributes.address.low_part  = lower_32_bits(address);
	attributes.width             = plane->state->crtc_w;
	attributes.height            = plane->state->crtc_h;
	attributes.color_format      = CURSOR_MODE_COLOR_PRE_MULTIPLIED_ALPHA;
	attributes.rotation_angle    = 0;
	attributes.attribute_flags.value = 0;

	attributes.pitch = afb->base.pitches[0] / afb->base.format->cpp[0];

	if (crtc_state->stream) {
		mutex_lock(&adev->dm.dc_lock);
		if (!dc_stream_set_cursor_attributes(crtc_state->stream,
							 &attributes))
			DRM_ERROR("DC failed to set cursor attributes\n");

		if (!dc_stream_set_cursor_position(crtc_state->stream,
						   &position))
			DRM_ERROR("DC failed to set cursor position\n");
		mutex_unlock(&adev->dm.dc_lock);
	}
}

static void prepare_flip_isr(struct amdgpu_crtc *acrtc)
{

	assert_spin_locked(&acrtc->base.dev->event_lock);
	WARN_ON(acrtc->event);

	acrtc->event = acrtc->base.state->event;

	/* Set the flip status */
	acrtc->pflip_status = AMDGPU_FLIP_SUBMITTED;

	/* Mark this event as consumed */
	acrtc->base.state->event = NULL;

	DC_LOG_PFLIP("crtc:%d, pflip_stat:AMDGPU_FLIP_SUBMITTED\n",
		     acrtc->crtc_id);
}

static void update_freesync_state_on_stream(
	struct amdgpu_display_manager *dm,
	struct dm_crtc_state *new_crtc_state,
	struct dc_stream_state *new_stream,
	struct dc_plane_state *surface,
	u32 flip_timestamp_in_us)
{
	struct mod_vrr_params vrr_params;
	struct dc_info_packet vrr_infopacket = {0};
	struct amdgpu_device *adev = dm->adev;
	struct amdgpu_crtc *acrtc = to_amdgpu_crtc(new_crtc_state->base.crtc);
	unsigned long flags;
	bool pack_sdp_v1_3 = false;

	if (!new_stream)
		return;

	/*
	 * TODO: Determine why min/max totals and vrefresh can be 0 here.
	 * For now it's sufficient to just guard against these conditions.
	 */

	if (!new_stream->timing.h_total || !new_stream->timing.v_total)
		return;

	spin_lock_irqsave(&adev_to_drm(adev)->event_lock, flags);
        vrr_params = acrtc->dm_irq_params.vrr_params;

	if (surface) {
		mod_freesync_handle_preflip(
			dm->freesync_module,
			surface,
			new_stream,
			flip_timestamp_in_us,
			&vrr_params);

		if (adev->family < AMDGPU_FAMILY_AI &&
		    amdgpu_dm_vrr_active(new_crtc_state)) {
			mod_freesync_handle_v_update(dm->freesync_module,
						     new_stream, &vrr_params);

			/* Need to call this before the frame ends. */
			dc_stream_adjust_vmin_vmax(dm->dc,
						   new_crtc_state->stream,
						   &vrr_params.adjust);
		}
	}

	mod_freesync_build_vrr_infopacket(
		dm->freesync_module,
		new_stream,
		&vrr_params,
		PACKET_TYPE_VRR,
		TRANSFER_FUNC_UNKNOWN,
		&vrr_infopacket,
		pack_sdp_v1_3);

	new_crtc_state->freesync_timing_changed |=
		(memcmp(&acrtc->dm_irq_params.vrr_params.adjust,
			&vrr_params.adjust,
			sizeof(vrr_params.adjust)) != 0);

	new_crtc_state->freesync_vrr_info_changed |=
		(memcmp(&new_crtc_state->vrr_infopacket,
			&vrr_infopacket,
			sizeof(vrr_infopacket)) != 0);

	acrtc->dm_irq_params.vrr_params = vrr_params;
	new_crtc_state->vrr_infopacket = vrr_infopacket;

	new_stream->adjust = acrtc->dm_irq_params.vrr_params.adjust;
	new_stream->vrr_infopacket = vrr_infopacket;

	if (new_crtc_state->freesync_vrr_info_changed)
		DRM_DEBUG_KMS("VRR packet update: crtc=%u enabled=%d state=%d",
			      new_crtc_state->base.crtc->base.id,
			      (int)new_crtc_state->base.vrr_enabled,
			      (int)vrr_params.state);

	spin_unlock_irqrestore(&adev_to_drm(adev)->event_lock, flags);
}

static void update_stream_irq_parameters(
	struct amdgpu_display_manager *dm,
	struct dm_crtc_state *new_crtc_state)
{
	struct dc_stream_state *new_stream = new_crtc_state->stream;
	struct mod_vrr_params vrr_params;
	struct mod_freesync_config config = new_crtc_state->freesync_config;
	struct amdgpu_device *adev = dm->adev;
	struct amdgpu_crtc *acrtc = to_amdgpu_crtc(new_crtc_state->base.crtc);
	unsigned long flags;

	if (!new_stream)
		return;

	/*
	 * TODO: Determine why min/max totals and vrefresh can be 0 here.
	 * For now it's sufficient to just guard against these conditions.
	 */
	if (!new_stream->timing.h_total || !new_stream->timing.v_total)
		return;

	spin_lock_irqsave(&adev_to_drm(adev)->event_lock, flags);
	vrr_params = acrtc->dm_irq_params.vrr_params;

	if (new_crtc_state->vrr_supported &&
	    config.min_refresh_in_uhz &&
	    config.max_refresh_in_uhz) {
		/*
		 * if freesync compatible mode was set, config.state will be set
		 * in atomic check
		 */
		if (config.state == VRR_STATE_ACTIVE_FIXED && config.fixed_refresh_in_uhz &&
		    (!drm_atomic_crtc_needs_modeset(&new_crtc_state->base) ||
		     new_crtc_state->freesync_config.state == VRR_STATE_ACTIVE_FIXED)) {
			vrr_params.max_refresh_in_uhz = config.max_refresh_in_uhz;
			vrr_params.min_refresh_in_uhz = config.min_refresh_in_uhz;
			vrr_params.fixed_refresh_in_uhz = config.fixed_refresh_in_uhz;
			vrr_params.state = VRR_STATE_ACTIVE_FIXED;
		} else {
			config.state = new_crtc_state->base.vrr_enabled ?
						     VRR_STATE_ACTIVE_VARIABLE :
						     VRR_STATE_INACTIVE;
		}
	} else {
		config.state = VRR_STATE_UNSUPPORTED;
	}

	mod_freesync_build_vrr_params(dm->freesync_module,
				      new_stream,
				      &config, &vrr_params);

	new_crtc_state->freesync_timing_changed |=
		(memcmp(&acrtc->dm_irq_params.vrr_params.adjust,
			&vrr_params.adjust, sizeof(vrr_params.adjust)) != 0);

	new_crtc_state->freesync_config = config;
	/* Copy state for access from DM IRQ handler */
	acrtc->dm_irq_params.freesync_config = config;
	acrtc->dm_irq_params.active_planes = new_crtc_state->active_planes;
	acrtc->dm_irq_params.vrr_params = vrr_params;
	spin_unlock_irqrestore(&adev_to_drm(adev)->event_lock, flags);
}

static void amdgpu_dm_handle_vrr_transition(struct dm_crtc_state *old_state,
					    struct dm_crtc_state *new_state)
{
	bool old_vrr_active = amdgpu_dm_vrr_active(old_state);
	bool new_vrr_active = amdgpu_dm_vrr_active(new_state);

	if (!old_vrr_active && new_vrr_active) {
		/* Transition VRR inactive -> active:
		 * While VRR is active, we must not disable vblank irq, as a
		 * reenable after disable would compute bogus vblank/pflip
		 * timestamps if it likely happened inside display front-porch.
		 *
		 * We also need vupdate irq for the actual core vblank handling
		 * at end of vblank.
		 */
		dm_set_vupdate_irq(new_state->base.crtc, true);
		drm_crtc_vblank_get(new_state->base.crtc);
		DRM_DEBUG_DRIVER("%s: crtc=%u VRR off->on: Get vblank ref\n",
				 __func__, new_state->base.crtc->base.id);
	} else if (old_vrr_active && !new_vrr_active) {
		/* Transition VRR active -> inactive:
		 * Allow vblank irq disable again for fixed refresh rate.
		 */
		dm_set_vupdate_irq(new_state->base.crtc, false);
		drm_crtc_vblank_put(new_state->base.crtc);
		DRM_DEBUG_DRIVER("%s: crtc=%u VRR on->off: Drop vblank ref\n",
				 __func__, new_state->base.crtc->base.id);
	}
}

static void amdgpu_dm_commit_cursors(struct drm_atomic_state *state)
{
	struct drm_plane *plane;
	struct drm_plane_state *old_plane_state, *new_plane_state;
	int i;

	/*
	 * TODO: Make this per-stream so we don't issue redundant updates for
	 * commits with multiple streams.
	 */
	for_each_oldnew_plane_in_state(state, plane, old_plane_state,
				       new_plane_state, i)
		if (plane->type == DRM_PLANE_TYPE_CURSOR)
			handle_cursor_update(plane, old_plane_state);
}

static void amdgpu_dm_commit_planes(struct drm_atomic_state *state,
				    struct dc_state *dc_state,
				    struct drm_device *dev,
				    struct amdgpu_display_manager *dm,
				    struct drm_crtc *pcrtc,
				    bool wait_for_vblank)
{
	uint32_t i;
	uint64_t timestamp_ns;
	struct drm_plane *plane;
	struct drm_plane_state *old_plane_state, *new_plane_state;
	struct amdgpu_crtc *acrtc_attach = to_amdgpu_crtc(pcrtc);
	struct drm_crtc_state *new_pcrtc_state =
			drm_atomic_get_new_crtc_state(state, pcrtc);
	struct dm_crtc_state *acrtc_state = to_dm_crtc_state(new_pcrtc_state);
	struct dm_crtc_state *dm_old_crtc_state =
			to_dm_crtc_state(drm_atomic_get_old_crtc_state(state, pcrtc));
	int planes_count = 0, vpos, hpos;
	long r;
	unsigned long flags;
	struct amdgpu_bo *abo;
	uint32_t target_vblank, last_flip_vblank;
	bool vrr_active = amdgpu_dm_vrr_active(acrtc_state);
	bool pflip_present = false;
	struct {
		struct dc_surface_update surface_updates[MAX_SURFACES];
		struct dc_plane_info plane_infos[MAX_SURFACES];
		struct dc_scaling_info scaling_infos[MAX_SURFACES];
		struct dc_flip_addrs flip_addrs[MAX_SURFACES];
		struct dc_stream_update stream_update;
	} *bundle;

	bundle = kzalloc(sizeof(*bundle), GFP_KERNEL);

	if (!bundle) {
		dm_error("Failed to allocate update bundle\n");
		goto cleanup;
	}

	/*
	 * Disable the cursor first if we're disabling all the planes.
	 * It'll remain on the screen after the planes are re-enabled
	 * if we don't.
	 */
	if (acrtc_state->active_planes == 0)
		amdgpu_dm_commit_cursors(state);

	/* update planes when needed */
	for_each_oldnew_plane_in_state(state, plane, old_plane_state, new_plane_state, i) {
		struct drm_crtc *crtc = new_plane_state->crtc;
		struct drm_crtc_state *new_crtc_state;
		struct drm_framebuffer *fb = new_plane_state->fb;
		struct amdgpu_framebuffer *afb = (struct amdgpu_framebuffer *)fb;
		bool plane_needs_flip;
		struct dc_plane_state *dc_plane;
		struct dm_plane_state *dm_new_plane_state = to_dm_plane_state(new_plane_state);

		/* Cursor plane is handled after stream updates */
		if (plane->type == DRM_PLANE_TYPE_CURSOR)
			continue;

		if (!fb || !crtc || pcrtc != crtc)
			continue;

		new_crtc_state = drm_atomic_get_new_crtc_state(state, crtc);
		if (!new_crtc_state->active)
			continue;

		dc_plane = dm_new_plane_state->dc_state;

		bundle->surface_updates[planes_count].surface = dc_plane;
		if (new_pcrtc_state->color_mgmt_changed) {
			bundle->surface_updates[planes_count].gamma = dc_plane->gamma_correction;
			bundle->surface_updates[planes_count].in_transfer_func = dc_plane->in_transfer_func;
			bundle->surface_updates[planes_count].gamut_remap_matrix = &dc_plane->gamut_remap_matrix;
		}

		fill_dc_scaling_info(new_plane_state,
				     &bundle->scaling_infos[planes_count]);

		bundle->surface_updates[planes_count].scaling_info =
			&bundle->scaling_infos[planes_count];

		plane_needs_flip = old_plane_state->fb && new_plane_state->fb;

		pflip_present = pflip_present || plane_needs_flip;

		if (!plane_needs_flip) {
			planes_count += 1;
			continue;
		}

		abo = gem_to_amdgpu_bo(fb->obj[0]);

		/*
		 * Wait for all fences on this FB. Do limited wait to avoid
		 * deadlock during GPU reset when this fence will not signal
		 * but we hold reservation lock for the BO.
		 */
		r = dma_resv_wait_timeout_rcu(abo->tbo.base.resv, true,
							false,
							msecs_to_jiffies(5000));
		if (unlikely(r <= 0))
			DRM_ERROR("Waiting for fences timed out!");

		fill_dc_plane_info_and_addr(
			dm->adev, new_plane_state,
			afb->tiling_flags,
			&bundle->plane_infos[planes_count],
			&bundle->flip_addrs[planes_count].address,
			afb->tmz_surface, false);

		DRM_DEBUG_ATOMIC("plane: id=%d dcc_en=%d\n",
				 new_plane_state->plane->index,
				 bundle->plane_infos[planes_count].dcc.enable);

		bundle->surface_updates[planes_count].plane_info =
			&bundle->plane_infos[planes_count];

		/*
		 * Only allow immediate flips for fast updates that don't
		 * change FB pitch, DCC state, rotation or mirroing.
		 */
		bundle->flip_addrs[planes_count].flip_immediate =
			crtc->state->async_flip &&
			acrtc_state->update_type == UPDATE_TYPE_FAST;

		timestamp_ns = ktime_get_ns();
		bundle->flip_addrs[planes_count].flip_timestamp_in_us = div_u64(timestamp_ns, 1000);
		bundle->surface_updates[planes_count].flip_addr = &bundle->flip_addrs[planes_count];
		bundle->surface_updates[planes_count].surface = dc_plane;

		if (!bundle->surface_updates[planes_count].surface) {
			DRM_ERROR("No surface for CRTC: id=%d\n",
					acrtc_attach->crtc_id);
			continue;
		}

		if (plane == pcrtc->primary)
			update_freesync_state_on_stream(
				dm,
				acrtc_state,
				acrtc_state->stream,
				dc_plane,
				bundle->flip_addrs[planes_count].flip_timestamp_in_us);

		DRM_DEBUG_ATOMIC("%s Flipping to hi: 0x%x, low: 0x%x\n",
				 __func__,
				 bundle->flip_addrs[planes_count].address.grph.addr.high_part,
				 bundle->flip_addrs[planes_count].address.grph.addr.low_part);

		planes_count += 1;

	}

	if (pflip_present) {
		if (!vrr_active) {
			/* Use old throttling in non-vrr fixed refresh rate mode
			 * to keep flip scheduling based on target vblank counts
			 * working in a backwards compatible way, e.g., for
			 * clients using the GLX_OML_sync_control extension or
			 * DRI3/Present extension with defined target_msc.
			 */
			last_flip_vblank = amdgpu_get_vblank_counter_kms(pcrtc);
		}
		else {
			/* For variable refresh rate mode only:
			 * Get vblank of last completed flip to avoid > 1 vrr
			 * flips per video frame by use of throttling, but allow
			 * flip programming anywhere in the possibly large
			 * variable vrr vblank interval for fine-grained flip
			 * timing control and more opportunity to avoid stutter
			 * on late submission of flips.
			 */
			spin_lock_irqsave(&pcrtc->dev->event_lock, flags);
			last_flip_vblank = acrtc_attach->dm_irq_params.last_flip_vblank;
			spin_unlock_irqrestore(&pcrtc->dev->event_lock, flags);
		}

		target_vblank = last_flip_vblank + wait_for_vblank;

		/*
		 * Wait until we're out of the vertical blank period before the one
		 * targeted by the flip
		 */
		while ((acrtc_attach->enabled &&
			(amdgpu_display_get_crtc_scanoutpos(dm->ddev, acrtc_attach->crtc_id,
							    0, &vpos, &hpos, NULL,
							    NULL, &pcrtc->hwmode)
			 & (DRM_SCANOUTPOS_VALID | DRM_SCANOUTPOS_IN_VBLANK)) ==
			(DRM_SCANOUTPOS_VALID | DRM_SCANOUTPOS_IN_VBLANK) &&
			(int)(target_vblank -
			  amdgpu_get_vblank_counter_kms(pcrtc)) > 0)) {
			usleep_range(1000, 1100);
		}

		/**
		 * Prepare the flip event for the pageflip interrupt to handle.
		 *
		 * This only works in the case where we've already turned on the
		 * appropriate hardware blocks (eg. HUBP) so in the transition case
		 * from 0 -> n planes we have to skip a hardware generated event
		 * and rely on sending it from software.
		 */
		if (acrtc_attach->base.state->event &&
		    acrtc_state->active_planes > 0) {
			drm_crtc_vblank_get(pcrtc);

			spin_lock_irqsave(&pcrtc->dev->event_lock, flags);

			WARN_ON(acrtc_attach->pflip_status != AMDGPU_FLIP_NONE);
			prepare_flip_isr(acrtc_attach);

			spin_unlock_irqrestore(&pcrtc->dev->event_lock, flags);
		}

		if (acrtc_state->stream) {
			if (acrtc_state->freesync_vrr_info_changed)
				bundle->stream_update.vrr_infopacket =
					&acrtc_state->stream->vrr_infopacket;
		}
	}

	/* Update the planes if changed or disable if we don't have any. */
	if ((planes_count || acrtc_state->active_planes == 0) &&
		acrtc_state->stream) {
		bundle->stream_update.stream = acrtc_state->stream;
		if (new_pcrtc_state->mode_changed) {
			bundle->stream_update.src = acrtc_state->stream->src;
			bundle->stream_update.dst = acrtc_state->stream->dst;
		}

		if (new_pcrtc_state->color_mgmt_changed) {
			/*
			 * TODO: This isn't fully correct since we've actually
			 * already modified the stream in place.
			 */
			bundle->stream_update.gamut_remap =
				&acrtc_state->stream->gamut_remap_matrix;
			bundle->stream_update.output_csc_transform =
				&acrtc_state->stream->csc_color_matrix;
			bundle->stream_update.out_transfer_func =
				acrtc_state->stream->out_transfer_func;
		}

		acrtc_state->stream->abm_level = acrtc_state->abm_level;
		if (acrtc_state->abm_level != dm_old_crtc_state->abm_level)
			bundle->stream_update.abm_level = &acrtc_state->abm_level;

		/*
		 * If FreeSync state on the stream has changed then we need to
		 * re-adjust the min/max bounds now that DC doesn't handle this
		 * as part of commit.
		 */
		if (is_dc_timing_adjust_needed(dm_old_crtc_state, acrtc_state)) {
			spin_lock_irqsave(&pcrtc->dev->event_lock, flags);
			dc_stream_adjust_vmin_vmax(
				dm->dc, acrtc_state->stream,
				&acrtc_attach->dm_irq_params.vrr_params.adjust);
			spin_unlock_irqrestore(&pcrtc->dev->event_lock, flags);
		}
		mutex_lock(&dm->dc_lock);
		if ((acrtc_state->update_type > UPDATE_TYPE_FAST) &&
				acrtc_state->stream->link->psr_settings.psr_allow_active)
			amdgpu_dm_psr_disable(acrtc_state->stream);

		dc_commit_updates_for_stream(dm->dc,
						     bundle->surface_updates,
						     planes_count,
						     acrtc_state->stream,
						     &bundle->stream_update,
						     dc_state);

		/**
		 * Enable or disable the interrupts on the backend.
		 *
		 * Most pipes are put into power gating when unused.
		 *
		 * When power gating is enabled on a pipe we lose the
		 * interrupt enablement state when power gating is disabled.
		 *
		 * So we need to update the IRQ control state in hardware
		 * whenever the pipe turns on (since it could be previously
		 * power gated) or off (since some pipes can't be power gated
		 * on some ASICs).
		 */
		if (dm_old_crtc_state->active_planes != acrtc_state->active_planes)
			dm_update_pflip_irq_state(drm_to_adev(dev),
						  acrtc_attach);

		if ((acrtc_state->update_type > UPDATE_TYPE_FAST) &&
				acrtc_state->stream->link->psr_settings.psr_version != DC_PSR_VERSION_UNSUPPORTED &&
				!acrtc_state->stream->link->psr_settings.psr_feature_enabled)
			amdgpu_dm_link_setup_psr(acrtc_state->stream);
		else if ((acrtc_state->update_type == UPDATE_TYPE_FAST) &&
				acrtc_state->stream->link->psr_settings.psr_feature_enabled &&
				!acrtc_state->stream->link->psr_settings.psr_allow_active) {
			amdgpu_dm_psr_enable(acrtc_state->stream);
		}

		mutex_unlock(&dm->dc_lock);
	}

	/*
	 * Update cursor state *after* programming all the planes.
	 * This avoids redundant programming in the case where we're going
	 * to be disabling a single plane - those pipes are being disabled.
	 */
	if (acrtc_state->active_planes)
		amdgpu_dm_commit_cursors(state);

cleanup:
	kfree(bundle);
}

static void amdgpu_dm_commit_audio(struct drm_device *dev,
				   struct drm_atomic_state *state)
{
	struct amdgpu_device *adev = drm_to_adev(dev);
	struct amdgpu_dm_connector *aconnector;
	struct drm_connector *connector;
	struct drm_connector_state *old_con_state, *new_con_state;
	struct drm_crtc_state *new_crtc_state;
	struct dm_crtc_state *new_dm_crtc_state;
	const struct dc_stream_status *status;
	int i, inst;

	/* Notify device removals. */
	for_each_oldnew_connector_in_state(state, connector, old_con_state, new_con_state, i) {
		if (old_con_state->crtc != new_con_state->crtc) {
			/* CRTC changes require notification. */
			goto notify;
		}

		if (!new_con_state->crtc)
			continue;

		new_crtc_state = drm_atomic_get_new_crtc_state(
			state, new_con_state->crtc);

		if (!new_crtc_state)
			continue;

		if (!drm_atomic_crtc_needs_modeset(new_crtc_state))
			continue;

	notify:
		aconnector = to_amdgpu_dm_connector(connector);

		mutex_lock(&adev->dm.audio_lock);
		inst = aconnector->audio_inst;
		aconnector->audio_inst = -1;
		mutex_unlock(&adev->dm.audio_lock);

		amdgpu_dm_audio_eld_notify(adev, inst);
	}

	/* Notify audio device additions. */
	for_each_new_connector_in_state(state, connector, new_con_state, i) {
		if (!new_con_state->crtc)
			continue;

		new_crtc_state = drm_atomic_get_new_crtc_state(
			state, new_con_state->crtc);

		if (!new_crtc_state)
			continue;

		if (!drm_atomic_crtc_needs_modeset(new_crtc_state))
			continue;

		new_dm_crtc_state = to_dm_crtc_state(new_crtc_state);
		if (!new_dm_crtc_state->stream)
			continue;

		status = dc_stream_get_status(new_dm_crtc_state->stream);
		if (!status)
			continue;

		aconnector = to_amdgpu_dm_connector(connector);

		mutex_lock(&adev->dm.audio_lock);
		inst = status->audio_inst;
		aconnector->audio_inst = inst;
		mutex_unlock(&adev->dm.audio_lock);

		amdgpu_dm_audio_eld_notify(adev, inst);
	}
}

/*
 * amdgpu_dm_crtc_copy_transient_flags - copy mirrored flags from DRM to DC
 * @crtc_state: the DRM CRTC state
 * @stream_state: the DC stream state.
 *
 * Copy the mirrored transient state flags from DRM, to DC. It is used to bring
 * a dc_stream_state's flags in sync with a drm_crtc_state's flags.
 */
static void amdgpu_dm_crtc_copy_transient_flags(struct drm_crtc_state *crtc_state,
						struct dc_stream_state *stream_state)
{
	stream_state->mode_changed = drm_atomic_crtc_needs_modeset(crtc_state);
}

/**
 * amdgpu_dm_atomic_commit_tail() - AMDgpu DM's commit tail implementation.
 * @state: The atomic state to commit
 *
 * This will tell DC to commit the constructed DC state from atomic_check,
 * programming the hardware. Any failures here implies a hardware failure, since
 * atomic check should have filtered anything non-kosher.
 */
static void amdgpu_dm_atomic_commit_tail(struct drm_atomic_state *state)
{
	struct drm_device *dev = state->dev;
	struct amdgpu_device *adev = drm_to_adev(dev);
	struct amdgpu_display_manager *dm = &adev->dm;
	struct dm_atomic_state *dm_state;
	struct dc_state *dc_state = NULL, *dc_state_temp = NULL;
	uint32_t i, j;
	struct drm_crtc *crtc;
	struct drm_crtc_state *old_crtc_state, *new_crtc_state;
	unsigned long flags;
	bool wait_for_vblank = true;
	struct drm_connector *connector;
	struct drm_connector_state *old_con_state, *new_con_state;
	struct dm_crtc_state *dm_old_crtc_state, *dm_new_crtc_state;
	int crtc_disable_count = 0;
	bool mode_set_reset_required = false;

	trace_amdgpu_dm_atomic_commit_tail_begin(state);

	drm_atomic_helper_update_legacy_modeset_state(dev, state);

	dm_state = dm_atomic_get_new_state(state);
	if (dm_state && dm_state->context) {
		dc_state = dm_state->context;
	} else {
		/* No state changes, retain current state. */
		dc_state_temp = dc_create_state(dm->dc);
		ASSERT(dc_state_temp);
		dc_state = dc_state_temp;
		dc_resource_state_copy_construct_current(dm->dc, dc_state);
	}

	for_each_oldnew_crtc_in_state (state, crtc, old_crtc_state,
				       new_crtc_state, i) {
		struct amdgpu_crtc *acrtc = to_amdgpu_crtc(crtc);

		dm_old_crtc_state = to_dm_crtc_state(old_crtc_state);

		if (old_crtc_state->active &&
		    (!new_crtc_state->active ||
		     drm_atomic_crtc_needs_modeset(new_crtc_state))) {
			manage_dm_interrupts(adev, acrtc, false);
			dc_stream_release(dm_old_crtc_state->stream);
		}
	}

	drm_atomic_helper_calc_timestamping_constants(state);

	/* update changed items */
	for_each_oldnew_crtc_in_state(state, crtc, old_crtc_state, new_crtc_state, i) {
		struct amdgpu_crtc *acrtc = to_amdgpu_crtc(crtc);

		dm_new_crtc_state = to_dm_crtc_state(new_crtc_state);
		dm_old_crtc_state = to_dm_crtc_state(old_crtc_state);

		DRM_DEBUG_ATOMIC(
			"amdgpu_crtc id:%d crtc_state_flags: enable:%d, active:%d, "
			"planes_changed:%d, mode_changed:%d,active_changed:%d,"
			"connectors_changed:%d\n",
			acrtc->crtc_id,
			new_crtc_state->enable,
			new_crtc_state->active,
			new_crtc_state->planes_changed,
			new_crtc_state->mode_changed,
			new_crtc_state->active_changed,
			new_crtc_state->connectors_changed);

		/* Disable cursor if disabling crtc */
		if (old_crtc_state->active && !new_crtc_state->active) {
			struct dc_cursor_position position;

			memset(&position, 0, sizeof(position));
			mutex_lock(&dm->dc_lock);
			dc_stream_set_cursor_position(dm_old_crtc_state->stream, &position);
			mutex_unlock(&dm->dc_lock);
		}

		/* Copy all transient state flags into dc state */
		if (dm_new_crtc_state->stream) {
			amdgpu_dm_crtc_copy_transient_flags(&dm_new_crtc_state->base,
							    dm_new_crtc_state->stream);
		}

		/* handles headless hotplug case, updating new_state and
		 * aconnector as needed
		 */

		if (modeset_required(new_crtc_state, dm_new_crtc_state->stream, dm_old_crtc_state->stream)) {

			DRM_DEBUG_ATOMIC("Atomic commit: SET crtc id %d: [%p]\n", acrtc->crtc_id, acrtc);

			if (!dm_new_crtc_state->stream) {
				/*
				 * this could happen because of issues with
				 * userspace notifications delivery.
				 * In this case userspace tries to set mode on
				 * display which is disconnected in fact.
				 * dc_sink is NULL in this case on aconnector.
				 * We expect reset mode will come soon.
				 *
				 * This can also happen when unplug is done
				 * during resume sequence ended
				 *
				 * In this case, we want to pretend we still
				 * have a sink to keep the pipe running so that
				 * hw state is consistent with the sw state
				 */
				DRM_DEBUG_DRIVER("%s: Failed to create new stream for crtc %d\n",
						__func__, acrtc->base.base.id);
				continue;
			}

			if (dm_old_crtc_state->stream)
				remove_stream(adev, acrtc, dm_old_crtc_state->stream);

			pm_runtime_get_noresume(dev->dev);

			acrtc->enabled = true;
			acrtc->hw_mode = new_crtc_state->mode;
			crtc->hwmode = new_crtc_state->mode;
			mode_set_reset_required = true;
		} else if (modereset_required(new_crtc_state)) {
			DRM_DEBUG_ATOMIC("Atomic commit: RESET. crtc id %d:[%p]\n", acrtc->crtc_id, acrtc);
			/* i.e. reset mode */
			if (dm_old_crtc_state->stream)
				remove_stream(adev, acrtc, dm_old_crtc_state->stream);

			mode_set_reset_required = true;
		}
	} /* for_each_crtc_in_state() */

	if (dc_state) {
		/* if there mode set or reset, disable eDP PSR */
		if (mode_set_reset_required)
			amdgpu_dm_psr_disable_all(dm);

		dm_enable_per_frame_crtc_master_sync(dc_state);
		mutex_lock(&dm->dc_lock);
		WARN_ON(!dc_commit_state(dm->dc, dc_state));
#if defined(CONFIG_DRM_AMD_DC_DCN)
               /* Allow idle optimization when vblank count is 0 for display off */
               if (dm->active_vblank_irq_count == 0)
                   dc_allow_idle_optimizations(dm->dc,true);
#endif
		mutex_unlock(&dm->dc_lock);
	}

	for_each_new_crtc_in_state(state, crtc, new_crtc_state, i) {
		struct amdgpu_crtc *acrtc = to_amdgpu_crtc(crtc);

		dm_new_crtc_state = to_dm_crtc_state(new_crtc_state);

		if (dm_new_crtc_state->stream != NULL) {
			const struct dc_stream_status *status =
					dc_stream_get_status(dm_new_crtc_state->stream);

			if (!status)
				status = dc_stream_get_status_from_state(dc_state,
									 dm_new_crtc_state->stream);
			if (!status)
				DC_ERR("got no status for stream %p on acrtc%p\n", dm_new_crtc_state->stream, acrtc);
			else
				acrtc->otg_inst = status->primary_otg_inst;
		}
	}
#ifdef CONFIG_DRM_AMD_DC_HDCP
	for_each_oldnew_connector_in_state(state, connector, old_con_state, new_con_state, i) {
		struct dm_connector_state *dm_new_con_state = to_dm_connector_state(new_con_state);
		struct amdgpu_crtc *acrtc = to_amdgpu_crtc(dm_new_con_state->base.crtc);
		struct amdgpu_dm_connector *aconnector = to_amdgpu_dm_connector(connector);

		new_crtc_state = NULL;

		if (acrtc)
			new_crtc_state = drm_atomic_get_new_crtc_state(state, &acrtc->base);

		dm_new_crtc_state = to_dm_crtc_state(new_crtc_state);

		if (dm_new_crtc_state && dm_new_crtc_state->stream == NULL &&
		    connector->state->content_protection == DRM_MODE_CONTENT_PROTECTION_ENABLED) {
			hdcp_reset_display(adev->dm.hdcp_workqueue, aconnector->dc_link->link_index);
			new_con_state->content_protection = DRM_MODE_CONTENT_PROTECTION_DESIRED;
			dm_new_con_state->update_hdcp = true;
			continue;
		}

		if (is_content_protection_different(new_con_state, old_con_state, connector, adev->dm.hdcp_workqueue))
			hdcp_update_display(
				adev->dm.hdcp_workqueue, aconnector->dc_link->link_index, aconnector,
				new_con_state->hdcp_content_type,
				new_con_state->content_protection == DRM_MODE_CONTENT_PROTECTION_DESIRED);
	}
#endif

	/* Handle connector state changes */
	for_each_oldnew_connector_in_state(state, connector, old_con_state, new_con_state, i) {
		struct dm_connector_state *dm_new_con_state = to_dm_connector_state(new_con_state);
		struct dm_connector_state *dm_old_con_state = to_dm_connector_state(old_con_state);
		struct amdgpu_crtc *acrtc = to_amdgpu_crtc(dm_new_con_state->base.crtc);
		struct dc_surface_update dummy_updates[MAX_SURFACES];
		struct dc_stream_update stream_update;
		struct dc_info_packet hdr_packet;
		struct dc_stream_status *status = NULL;
		bool abm_changed, hdr_changed, scaling_changed;

		memset(&dummy_updates, 0, sizeof(dummy_updates));
		memset(&stream_update, 0, sizeof(stream_update));

		if (acrtc) {
			new_crtc_state = drm_atomic_get_new_crtc_state(state, &acrtc->base);
			old_crtc_state = drm_atomic_get_old_crtc_state(state, &acrtc->base);
		}

		/* Skip any modesets/resets */
		if (!acrtc || drm_atomic_crtc_needs_modeset(new_crtc_state))
			continue;

		dm_new_crtc_state = to_dm_crtc_state(new_crtc_state);
		dm_old_crtc_state = to_dm_crtc_state(old_crtc_state);

		scaling_changed = is_scaling_state_different(dm_new_con_state,
							     dm_old_con_state);

		abm_changed = dm_new_crtc_state->abm_level !=
			      dm_old_crtc_state->abm_level;

		hdr_changed =
			is_hdr_metadata_different(old_con_state, new_con_state);

		if (!scaling_changed && !abm_changed && !hdr_changed)
			continue;

		stream_update.stream = dm_new_crtc_state->stream;
		if (scaling_changed) {
			update_stream_scaling_settings(&dm_new_con_state->base.crtc->mode,
					dm_new_con_state, dm_new_crtc_state->stream);

			stream_update.src = dm_new_crtc_state->stream->src;
			stream_update.dst = dm_new_crtc_state->stream->dst;
		}

		if (abm_changed) {
			dm_new_crtc_state->stream->abm_level = dm_new_crtc_state->abm_level;

			stream_update.abm_level = &dm_new_crtc_state->abm_level;
		}

		if (hdr_changed) {
			fill_hdr_info_packet(new_con_state, &hdr_packet);
			stream_update.hdr_static_metadata = &hdr_packet;
		}

		status = dc_stream_get_status(dm_new_crtc_state->stream);
		WARN_ON(!status);
		WARN_ON(!status->plane_count);

		/*
		 * TODO: DC refuses to perform stream updates without a dc_surface_update.
		 * Here we create an empty update on each plane.
		 * To fix this, DC should permit updating only stream properties.
		 */
		for (j = 0; j < status->plane_count; j++)
			dummy_updates[j].surface = status->plane_states[0];


		mutex_lock(&dm->dc_lock);
		dc_commit_updates_for_stream(dm->dc,
						     dummy_updates,
						     status->plane_count,
						     dm_new_crtc_state->stream,
						     &stream_update,
						     dc_state);
		mutex_unlock(&dm->dc_lock);
	}

	/* Count number of newly disabled CRTCs for dropping PM refs later. */
	for_each_oldnew_crtc_in_state(state, crtc, old_crtc_state,
				      new_crtc_state, i) {
		if (old_crtc_state->active && !new_crtc_state->active)
			crtc_disable_count++;

		dm_new_crtc_state = to_dm_crtc_state(new_crtc_state);
		dm_old_crtc_state = to_dm_crtc_state(old_crtc_state);

		/* For freesync config update on crtc state and params for irq */
		update_stream_irq_parameters(dm, dm_new_crtc_state);

		/* Handle vrr on->off / off->on transitions */
		amdgpu_dm_handle_vrr_transition(dm_old_crtc_state,
						dm_new_crtc_state);
	}

	/**
	 * Enable interrupts for CRTCs that are newly enabled or went through
	 * a modeset. It was intentionally deferred until after the front end
	 * state was modified to wait until the OTG was on and so the IRQ
	 * handlers didn't access stale or invalid state.
	 */
	for_each_oldnew_crtc_in_state(state, crtc, old_crtc_state, new_crtc_state, i) {
		struct amdgpu_crtc *acrtc = to_amdgpu_crtc(crtc);
#ifdef CONFIG_DEBUG_FS
		bool configure_crc = false;
		enum amdgpu_dm_pipe_crc_source cur_crc_src;
#endif
		dm_new_crtc_state = to_dm_crtc_state(new_crtc_state);

		if (new_crtc_state->active &&
		    (!old_crtc_state->active ||
		     drm_atomic_crtc_needs_modeset(new_crtc_state))) {
			dc_stream_retain(dm_new_crtc_state->stream);
			acrtc->dm_irq_params.stream = dm_new_crtc_state->stream;
			manage_dm_interrupts(adev, acrtc, true);

#ifdef CONFIG_DEBUG_FS
			/**
			 * Frontend may have changed so reapply the CRC capture
			 * settings for the stream.
			 */
			dm_new_crtc_state = to_dm_crtc_state(new_crtc_state);
			spin_lock_irqsave(&adev_to_drm(adev)->event_lock, flags);
			cur_crc_src = acrtc->dm_irq_params.crc_src;
			spin_unlock_irqrestore(&adev_to_drm(adev)->event_lock, flags);

			if (amdgpu_dm_is_valid_crc_source(cur_crc_src)) {
				configure_crc = true;
#if defined(CONFIG_DRM_AMD_SECURE_DISPLAY)
				if (amdgpu_dm_crc_window_is_activated(crtc))
					configure_crc = false;
#endif
			}

			if (configure_crc)
				amdgpu_dm_crtc_configure_crc_source(
					crtc, dm_new_crtc_state, cur_crc_src);
#endif
		}
	}

	for_each_new_crtc_in_state(state, crtc, new_crtc_state, j)
		if (new_crtc_state->async_flip)
			wait_for_vblank = false;

	/* update planes when needed per crtc*/
	for_each_new_crtc_in_state(state, crtc, new_crtc_state, j) {
		dm_new_crtc_state = to_dm_crtc_state(new_crtc_state);

		if (dm_new_crtc_state->stream)
			amdgpu_dm_commit_planes(state, dc_state, dev,
						dm, crtc, wait_for_vblank);
	}

	/* Update audio instances for each connector. */
	amdgpu_dm_commit_audio(dev, state);

	/*
	 * send vblank event on all events not handled in flip and
	 * mark consumed event for drm_atomic_helper_commit_hw_done
	 */
	spin_lock_irqsave(&adev_to_drm(adev)->event_lock, flags);
	for_each_new_crtc_in_state(state, crtc, new_crtc_state, i) {

		if (new_crtc_state->event)
			drm_send_event_locked(dev, &new_crtc_state->event->base);

		new_crtc_state->event = NULL;
	}
	spin_unlock_irqrestore(&adev_to_drm(adev)->event_lock, flags);

	/* Signal HW programming completion */
	drm_atomic_helper_commit_hw_done(state);

	if (wait_for_vblank)
		drm_atomic_helper_wait_for_flip_done(dev, state);

	drm_atomic_helper_cleanup_planes(dev, state);

	/* return the stolen vga memory back to VRAM */
	if (!adev->mman.keep_stolen_vga_memory)
		amdgpu_bo_free_kernel(&adev->mman.stolen_vga_memory, NULL, NULL);
	amdgpu_bo_free_kernel(&adev->mman.stolen_extended_memory, NULL, NULL);

	/*
	 * Finally, drop a runtime PM reference for each newly disabled CRTC,
	 * so we can put the GPU into runtime suspend if we're not driving any
	 * displays anymore
	 */
	for (i = 0; i < crtc_disable_count; i++)
		pm_runtime_put_autosuspend(dev->dev);
	pm_runtime_mark_last_busy(dev->dev);

	if (dc_state_temp)
		dc_release_state(dc_state_temp);
}


static int dm_force_atomic_commit(struct drm_connector *connector)
{
	int ret = 0;
	struct drm_device *ddev = connector->dev;
	struct drm_atomic_state *state = drm_atomic_state_alloc(ddev);
	struct amdgpu_crtc *disconnected_acrtc = to_amdgpu_crtc(connector->encoder->crtc);
	struct drm_plane *plane = disconnected_acrtc->base.primary;
	struct drm_connector_state *conn_state;
	struct drm_crtc_state *crtc_state;
	struct drm_plane_state *plane_state;

	if (!state)
		return -ENOMEM;

	state->acquire_ctx = ddev->mode_config.acquire_ctx;

	/* Construct an atomic state to restore previous display setting */

	/*
	 * Attach connectors to drm_atomic_state
	 */
	conn_state = drm_atomic_get_connector_state(state, connector);

	ret = PTR_ERR_OR_ZERO(conn_state);
	if (ret)
		goto out;

	/* Attach crtc to drm_atomic_state*/
	crtc_state = drm_atomic_get_crtc_state(state, &disconnected_acrtc->base);

	ret = PTR_ERR_OR_ZERO(crtc_state);
	if (ret)
		goto out;

	/* force a restore */
	crtc_state->mode_changed = true;

	/* Attach plane to drm_atomic_state */
	plane_state = drm_atomic_get_plane_state(state, plane);

	ret = PTR_ERR_OR_ZERO(plane_state);
	if (ret)
		goto out;

	/* Call commit internally with the state we just constructed */
	ret = drm_atomic_commit(state);

out:
	drm_atomic_state_put(state);
	if (ret)
		DRM_ERROR("Restoring old state failed with %i\n", ret);

	return ret;
}

/*
 * This function handles all cases when set mode does not come upon hotplug.
 * This includes when a display is unplugged then plugged back into the
 * same port and when running without usermode desktop manager supprot
 */
void dm_restore_drm_connector_state(struct drm_device *dev,
				    struct drm_connector *connector)
{
	struct amdgpu_dm_connector *aconnector = to_amdgpu_dm_connector(connector);
	struct amdgpu_crtc *disconnected_acrtc;
	struct dm_crtc_state *acrtc_state;

	if (!aconnector->dc_sink || !connector->state || !connector->encoder)
		return;

	disconnected_acrtc = to_amdgpu_crtc(connector->encoder->crtc);
	if (!disconnected_acrtc)
		return;

	acrtc_state = to_dm_crtc_state(disconnected_acrtc->base.state);
	if (!acrtc_state->stream)
		return;

	/*
	 * If the previous sink is not released and different from the current,
	 * we deduce we are in a state where we can not rely on usermode call
	 * to turn on the display, so we do it here
	 */
	if (acrtc_state->stream->sink != aconnector->dc_sink)
		dm_force_atomic_commit(&aconnector->base);
}

/*
 * Grabs all modesetting locks to serialize against any blocking commits,
 * Waits for completion of all non blocking commits.
 */
static int do_aquire_global_lock(struct drm_device *dev,
				 struct drm_atomic_state *state)
{
	struct drm_crtc *crtc;
	struct drm_crtc_commit *commit;
	long ret;

	/*
	 * Adding all modeset locks to aquire_ctx will
	 * ensure that when the framework release it the
	 * extra locks we are locking here will get released to
	 */
	ret = drm_modeset_lock_all_ctx(dev, state->acquire_ctx);
	if (ret)
		return ret;

	list_for_each_entry(crtc, &dev->mode_config.crtc_list, head) {
		spin_lock(&crtc->commit_lock);
		commit = list_first_entry_or_null(&crtc->commit_list,
				struct drm_crtc_commit, commit_entry);
		if (commit)
			drm_crtc_commit_get(commit);
		spin_unlock(&crtc->commit_lock);

		if (!commit)
			continue;

		/*
		 * Make sure all pending HW programming completed and
		 * page flips done
		 */
		ret = wait_for_completion_interruptible_timeout(&commit->hw_done, 10*HZ);

		if (ret > 0)
			ret = wait_for_completion_interruptible_timeout(
					&commit->flip_done, 10*HZ);

		if (ret == 0)
			DRM_ERROR("[CRTC:%d:%s] hw_done or flip_done "
				  "timed out\n", crtc->base.id, crtc->name);

		drm_crtc_commit_put(commit);
	}

	return ret < 0 ? ret : 0;
}

static void get_freesync_config_for_crtc(
	struct dm_crtc_state *new_crtc_state,
	struct dm_connector_state *new_con_state)
{
	struct mod_freesync_config config = {0};
	struct amdgpu_dm_connector *aconnector =
			to_amdgpu_dm_connector(new_con_state->base.connector);
	struct drm_display_mode *mode = &new_crtc_state->base.mode;
	int vrefresh = drm_mode_vrefresh(mode);
	bool fs_vid_mode = false;

	new_crtc_state->vrr_supported = new_con_state->freesync_capable &&
					vrefresh >= aconnector->min_vfreq &&
					vrefresh <= aconnector->max_vfreq;

	if (new_crtc_state->vrr_supported) {
		new_crtc_state->stream->ignore_msa_timing_param = true;
		fs_vid_mode = new_crtc_state->freesync_config.state == VRR_STATE_ACTIVE_FIXED;

		config.min_refresh_in_uhz = aconnector->min_vfreq * 1000000;
		config.max_refresh_in_uhz = aconnector->max_vfreq * 1000000;
		config.vsif_supported = true;
		config.btr = true;

		if (fs_vid_mode) {
			config.state = VRR_STATE_ACTIVE_FIXED;
			config.fixed_refresh_in_uhz = new_crtc_state->freesync_config.fixed_refresh_in_uhz;
			goto out;
		} else if (new_crtc_state->base.vrr_enabled) {
			config.state = VRR_STATE_ACTIVE_VARIABLE;
		} else {
			config.state = VRR_STATE_INACTIVE;
		}
	}
out:
	new_crtc_state->freesync_config = config;
}

static void reset_freesync_config_for_crtc(
	struct dm_crtc_state *new_crtc_state)
{
	new_crtc_state->vrr_supported = false;

	memset(&new_crtc_state->vrr_infopacket, 0,
	       sizeof(new_crtc_state->vrr_infopacket));
}

static bool
is_timing_unchanged_for_freesync(struct drm_crtc_state *old_crtc_state,
				 struct drm_crtc_state *new_crtc_state)
{
	struct drm_display_mode old_mode, new_mode;

	if (!old_crtc_state || !new_crtc_state)
		return false;

	old_mode = old_crtc_state->mode;
	new_mode = new_crtc_state->mode;

	if (old_mode.clock       == new_mode.clock &&
	    old_mode.hdisplay    == new_mode.hdisplay &&
	    old_mode.vdisplay    == new_mode.vdisplay &&
	    old_mode.htotal      == new_mode.htotal &&
	    old_mode.vtotal      != new_mode.vtotal &&
	    old_mode.hsync_start == new_mode.hsync_start &&
	    old_mode.vsync_start != new_mode.vsync_start &&
	    old_mode.hsync_end   == new_mode.hsync_end &&
	    old_mode.vsync_end   != new_mode.vsync_end &&
	    old_mode.hskew       == new_mode.hskew &&
	    old_mode.vscan       == new_mode.vscan &&
	    (old_mode.vsync_end - old_mode.vsync_start) ==
	    (new_mode.vsync_end - new_mode.vsync_start))
		return true;

	return false;
}

static void set_freesync_fixed_config(struct dm_crtc_state *dm_new_crtc_state) {
	uint64_t num, den, res;
	struct drm_crtc_state *new_crtc_state = &dm_new_crtc_state->base;

	dm_new_crtc_state->freesync_config.state = VRR_STATE_ACTIVE_FIXED;

	num = (unsigned long long)new_crtc_state->mode.clock * 1000 * 1000000;
	den = (unsigned long long)new_crtc_state->mode.htotal *
	      (unsigned long long)new_crtc_state->mode.vtotal;

	res = div_u64(num, den);
	dm_new_crtc_state->freesync_config.fixed_refresh_in_uhz = res;
}

static int dm_update_crtc_state(struct amdgpu_display_manager *dm,
				struct drm_atomic_state *state,
				struct drm_crtc *crtc,
				struct drm_crtc_state *old_crtc_state,
				struct drm_crtc_state *new_crtc_state,
				bool enable,
				bool *lock_and_validation_needed)
{
	struct dm_atomic_state *dm_state = NULL;
	struct dm_crtc_state *dm_old_crtc_state, *dm_new_crtc_state;
	struct dc_stream_state *new_stream;
	int ret = 0;

	/*
	 * TODO Move this code into dm_crtc_atomic_check once we get rid of dc_validation_set
	 * update changed items
	 */
	struct amdgpu_crtc *acrtc = NULL;
	struct amdgpu_dm_connector *aconnector = NULL;
	struct drm_connector_state *drm_new_conn_state = NULL, *drm_old_conn_state = NULL;
	struct dm_connector_state *dm_new_conn_state = NULL, *dm_old_conn_state = NULL;

	new_stream = NULL;

	dm_old_crtc_state = to_dm_crtc_state(old_crtc_state);
	dm_new_crtc_state = to_dm_crtc_state(new_crtc_state);
	acrtc = to_amdgpu_crtc(crtc);
	aconnector = amdgpu_dm_find_first_crtc_matching_connector(state, crtc);

	/* TODO This hack should go away */
	if (aconnector && enable) {
		/* Make sure fake sink is created in plug-in scenario */
		drm_new_conn_state = drm_atomic_get_new_connector_state(state,
							    &aconnector->base);
		drm_old_conn_state = drm_atomic_get_old_connector_state(state,
							    &aconnector->base);

		if (IS_ERR(drm_new_conn_state)) {
			ret = PTR_ERR_OR_ZERO(drm_new_conn_state);
			goto fail;
		}

		dm_new_conn_state = to_dm_connector_state(drm_new_conn_state);
		dm_old_conn_state = to_dm_connector_state(drm_old_conn_state);

		if (!drm_atomic_crtc_needs_modeset(new_crtc_state))
			goto skip_modeset;

		new_stream = create_validate_stream_for_sink(aconnector,
							     &new_crtc_state->mode,
							     dm_new_conn_state,
							     dm_old_crtc_state->stream);

		/*
		 * we can have no stream on ACTION_SET if a display
		 * was disconnected during S3, in this case it is not an
		 * error, the OS will be updated after detection, and
		 * will do the right thing on next atomic commit
		 */

		if (!new_stream) {
			DRM_DEBUG_DRIVER("%s: Failed to create new stream for crtc %d\n",
					__func__, acrtc->base.base.id);
			ret = -ENOMEM;
			goto fail;
		}

		/*
		 * TODO: Check VSDB bits to decide whether this should
		 * be enabled or not.
		 */
		new_stream->triggered_crtc_reset.enabled =
			dm->force_timing_sync;

		dm_new_crtc_state->abm_level = dm_new_conn_state->abm_level;

		ret = fill_hdr_info_packet(drm_new_conn_state,
					   &new_stream->hdr_static_metadata);
		if (ret)
			goto fail;

		/*
		 * If we already removed the old stream from the context
		 * (and set the new stream to NULL) then we can't reuse
		 * the old stream even if the stream and scaling are unchanged.
		 * We'll hit the BUG_ON and black screen.
		 *
		 * TODO: Refactor this function to allow this check to work
		 * in all conditions.
		 */
		if (amdgpu_freesync_vid_mode &&
		    dm_new_crtc_state->stream &&
		    is_timing_unchanged_for_freesync(new_crtc_state, old_crtc_state))
			goto skip_modeset;

		if (dm_new_crtc_state->stream &&
		    dc_is_stream_unchanged(new_stream, dm_old_crtc_state->stream) &&
		    dc_is_stream_scaling_unchanged(new_stream, dm_old_crtc_state->stream)) {
			new_crtc_state->mode_changed = false;
			DRM_DEBUG_DRIVER("Mode change not required, setting mode_changed to %d",
					 new_crtc_state->mode_changed);
		}
	}

	/* mode_changed flag may get updated above, need to check again */
	if (!drm_atomic_crtc_needs_modeset(new_crtc_state))
		goto skip_modeset;

	DRM_DEBUG_ATOMIC(
		"amdgpu_crtc id:%d crtc_state_flags: enable:%d, active:%d, "
		"planes_changed:%d, mode_changed:%d,active_changed:%d,"
		"connectors_changed:%d\n",
		acrtc->crtc_id,
		new_crtc_state->enable,
		new_crtc_state->active,
		new_crtc_state->planes_changed,
		new_crtc_state->mode_changed,
		new_crtc_state->active_changed,
		new_crtc_state->connectors_changed);

	/* Remove stream for any changed/disabled CRTC */
	if (!enable) {

		if (!dm_old_crtc_state->stream)
			goto skip_modeset;

		if (amdgpu_freesync_vid_mode && dm_new_crtc_state->stream &&
		    is_timing_unchanged_for_freesync(new_crtc_state,
						     old_crtc_state)) {
			new_crtc_state->mode_changed = false;
			DRM_DEBUG_DRIVER(
				"Mode change not required for front porch change, "
				"setting mode_changed to %d",
				new_crtc_state->mode_changed);

			set_freesync_fixed_config(dm_new_crtc_state);

			goto skip_modeset;
		} else if (amdgpu_freesync_vid_mode && aconnector &&
			   is_freesync_video_mode(&new_crtc_state->mode,
						  aconnector)) {
			set_freesync_fixed_config(dm_new_crtc_state);
		}

		ret = dm_atomic_get_state(state, &dm_state);
		if (ret)
			goto fail;

		DRM_DEBUG_DRIVER("Disabling DRM crtc: %d\n",
				crtc->base.id);

		/* i.e. reset mode */
		if (dc_remove_stream_from_ctx(
				dm->dc,
				dm_state->context,
				dm_old_crtc_state->stream) != DC_OK) {
			ret = -EINVAL;
			goto fail;
		}

		dc_stream_release(dm_old_crtc_state->stream);
		dm_new_crtc_state->stream = NULL;

		reset_freesync_config_for_crtc(dm_new_crtc_state);

		*lock_and_validation_needed = true;

	} else {/* Add stream for any updated/enabled CRTC */
		/*
		 * Quick fix to prevent NULL pointer on new_stream when
		 * added MST connectors not found in existing crtc_state in the chained mode
		 * TODO: need to dig out the root cause of that
		 */
		if (!aconnector || (!aconnector->dc_sink && aconnector->mst_port))
			goto skip_modeset;

		if (modereset_required(new_crtc_state))
			goto skip_modeset;

		if (modeset_required(new_crtc_state, new_stream,
				     dm_old_crtc_state->stream)) {

			WARN_ON(dm_new_crtc_state->stream);

			ret = dm_atomic_get_state(state, &dm_state);
			if (ret)
				goto fail;

			dm_new_crtc_state->stream = new_stream;

			dc_stream_retain(new_stream);

			DRM_DEBUG_ATOMIC("Enabling DRM crtc: %d\n",
					 crtc->base.id);

			if (dc_add_stream_to_ctx(
					dm->dc,
					dm_state->context,
					dm_new_crtc_state->stream) != DC_OK) {
				ret = -EINVAL;
				goto fail;
			}

			*lock_and_validation_needed = true;
		}
	}

skip_modeset:
	/* Release extra reference */
	if (new_stream)
		 dc_stream_release(new_stream);

	/*
	 * We want to do dc stream updates that do not require a
	 * full modeset below.
	 */
	if (!(enable && aconnector && new_crtc_state->active))
		return 0;
	/*
	 * Given above conditions, the dc state cannot be NULL because:
	 * 1. We're in the process of enabling CRTCs (just been added
	 *    to the dc context, or already is on the context)
	 * 2. Has a valid connector attached, and
	 * 3. Is currently active and enabled.
	 * => The dc stream state currently exists.
	 */
	BUG_ON(dm_new_crtc_state->stream == NULL);

	/* Scaling or underscan settings */
	if (is_scaling_state_different(dm_old_conn_state, dm_new_conn_state))
		update_stream_scaling_settings(
			&new_crtc_state->mode, dm_new_conn_state, dm_new_crtc_state->stream);

	/* ABM settings */
	dm_new_crtc_state->abm_level = dm_new_conn_state->abm_level;

	/*
	 * Color management settings. We also update color properties
	 * when a modeset is needed, to ensure it gets reprogrammed.
	 */
	if (dm_new_crtc_state->base.color_mgmt_changed ||
	    drm_atomic_crtc_needs_modeset(new_crtc_state)) {
		ret = amdgpu_dm_update_crtc_color_mgmt(dm_new_crtc_state);
		if (ret)
			goto fail;
	}

	/* Update Freesync settings. */
	get_freesync_config_for_crtc(dm_new_crtc_state,
				     dm_new_conn_state);

	return ret;

fail:
	if (new_stream)
		dc_stream_release(new_stream);
	return ret;
}

static bool should_reset_plane(struct drm_atomic_state *state,
			       struct drm_plane *plane,
			       struct drm_plane_state *old_plane_state,
			       struct drm_plane_state *new_plane_state)
{
	struct drm_plane *other;
	struct drm_plane_state *old_other_state, *new_other_state;
	struct drm_crtc_state *new_crtc_state;
	int i;

	/*
	 * TODO: Remove this hack once the checks below are sufficient
	 * enough to determine when we need to reset all the planes on
	 * the stream.
	 */
	if (state->allow_modeset)
		return true;

	/* Exit early if we know that we're adding or removing the plane. */
	if (old_plane_state->crtc != new_plane_state->crtc)
		return true;

	/* old crtc == new_crtc == NULL, plane not in context. */
	if (!new_plane_state->crtc)
		return false;

	new_crtc_state =
		drm_atomic_get_new_crtc_state(state, new_plane_state->crtc);

	if (!new_crtc_state)
		return true;

	/* CRTC Degamma changes currently require us to recreate planes. */
	if (new_crtc_state->color_mgmt_changed)
		return true;

	if (drm_atomic_crtc_needs_modeset(new_crtc_state))
		return true;

	/*
	 * If there are any new primary or overlay planes being added or
	 * removed then the z-order can potentially change. To ensure
	 * correct z-order and pipe acquisition the current DC architecture
	 * requires us to remove and recreate all existing planes.
	 *
	 * TODO: Come up with a more elegant solution for this.
	 */
	for_each_oldnew_plane_in_state(state, other, old_other_state, new_other_state, i) {
		struct amdgpu_framebuffer *old_afb, *new_afb;
		if (other->type == DRM_PLANE_TYPE_CURSOR)
			continue;

		if (old_other_state->crtc != new_plane_state->crtc &&
		    new_other_state->crtc != new_plane_state->crtc)
			continue;

		if (old_other_state->crtc != new_other_state->crtc)
			return true;

		/* Src/dst size and scaling updates. */
		if (old_other_state->src_w != new_other_state->src_w ||
		    old_other_state->src_h != new_other_state->src_h ||
		    old_other_state->crtc_w != new_other_state->crtc_w ||
		    old_other_state->crtc_h != new_other_state->crtc_h)
			return true;

		/* Rotation / mirroring updates. */
		if (old_other_state->rotation != new_other_state->rotation)
			return true;

		/* Blending updates. */
		if (old_other_state->pixel_blend_mode !=
		    new_other_state->pixel_blend_mode)
			return true;

		/* Alpha updates. */
		if (old_other_state->alpha != new_other_state->alpha)
			return true;

		/* Colorspace changes. */
		if (old_other_state->color_range != new_other_state->color_range ||
		    old_other_state->color_encoding != new_other_state->color_encoding)
			return true;

		/* Framebuffer checks fall at the end. */
		if (!old_other_state->fb || !new_other_state->fb)
			continue;

		/* Pixel format changes can require bandwidth updates. */
		if (old_other_state->fb->format != new_other_state->fb->format)
			return true;

		old_afb = (struct amdgpu_framebuffer *)old_other_state->fb;
		new_afb = (struct amdgpu_framebuffer *)new_other_state->fb;

		/* Tiling and DCC changes also require bandwidth updates. */
		if (old_afb->tiling_flags != new_afb->tiling_flags ||
		    old_afb->base.modifier != new_afb->base.modifier)
			return true;
	}

	return false;
}

static int dm_check_cursor_fb(struct amdgpu_crtc *new_acrtc,
			      struct drm_plane_state *new_plane_state,
			      struct drm_framebuffer *fb)
{
	struct amdgpu_device *adev = drm_to_adev(new_acrtc->base.dev);
	struct amdgpu_framebuffer *afb = to_amdgpu_framebuffer(fb);
	unsigned int pitch;
	bool linear;

	if (fb->width > new_acrtc->max_cursor_width ||
	    fb->height > new_acrtc->max_cursor_height) {
		DRM_DEBUG_ATOMIC("Bad cursor FB size %dx%d\n",
				 new_plane_state->fb->width,
				 new_plane_state->fb->height);
		return -EINVAL;
	}
	if (new_plane_state->src_w != fb->width << 16 ||
	    new_plane_state->src_h != fb->height << 16) {
		DRM_DEBUG_ATOMIC("Cropping not supported for cursor plane\n");
		return -EINVAL;
	}

	/* Pitch in pixels */
	pitch = fb->pitches[0] / fb->format->cpp[0];

	if (fb->width != pitch) {
		DRM_DEBUG_ATOMIC("Cursor FB width %d doesn't match pitch %d",
				 fb->width, pitch);
		return -EINVAL;
	}

	switch (pitch) {
	case 64:
	case 128:
	case 256:
		/* FB pitch is supported by cursor plane */
		break;
	default:
		DRM_DEBUG_ATOMIC("Bad cursor FB pitch %d px\n", pitch);
		return -EINVAL;
	}

	/* Core DRM takes care of checking FB modifiers, so we only need to
	 * check tiling flags when the FB doesn't have a modifier. */
	if (!(fb->flags & DRM_MODE_FB_MODIFIERS)) {
		if (adev->family < AMDGPU_FAMILY_AI) {
			linear = AMDGPU_TILING_GET(afb->tiling_flags, ARRAY_MODE) != DC_ARRAY_2D_TILED_THIN1 &&
			         AMDGPU_TILING_GET(afb->tiling_flags, ARRAY_MODE) != DC_ARRAY_1D_TILED_THIN1 &&
				 AMDGPU_TILING_GET(afb->tiling_flags, MICRO_TILE_MODE) == 0;
		} else {
			linear = AMDGPU_TILING_GET(afb->tiling_flags, SWIZZLE_MODE) == 0;
		}
		if (!linear) {
			DRM_DEBUG_ATOMIC("Cursor FB not linear");
			return -EINVAL;
		}
	}

	return 0;
}

static int dm_update_plane_state(struct dc *dc,
				 struct drm_atomic_state *state,
				 struct drm_plane *plane,
				 struct drm_plane_state *old_plane_state,
				 struct drm_plane_state *new_plane_state,
				 bool enable,
				 bool *lock_and_validation_needed)
{

	struct dm_atomic_state *dm_state = NULL;
	struct drm_crtc *new_plane_crtc, *old_plane_crtc;
	struct drm_crtc_state *old_crtc_state, *new_crtc_state;
	struct dm_crtc_state *dm_new_crtc_state, *dm_old_crtc_state;
	struct dm_plane_state *dm_new_plane_state, *dm_old_plane_state;
	struct amdgpu_crtc *new_acrtc;
	bool needs_reset;
	int ret = 0;


	new_plane_crtc = new_plane_state->crtc;
	old_plane_crtc = old_plane_state->crtc;
	dm_new_plane_state = to_dm_plane_state(new_plane_state);
	dm_old_plane_state = to_dm_plane_state(old_plane_state);

	if (plane->type == DRM_PLANE_TYPE_CURSOR) {
		if (!enable || !new_plane_crtc ||
			drm_atomic_plane_disabling(plane->state, new_plane_state))
			return 0;

		new_acrtc = to_amdgpu_crtc(new_plane_crtc);

		if (new_plane_state->src_x != 0 || new_plane_state->src_y != 0) {
			DRM_DEBUG_ATOMIC("Cropping not supported for cursor plane\n");
			return -EINVAL;
		}

		if (new_plane_state->fb) {
			ret = dm_check_cursor_fb(new_acrtc, new_plane_state,
						 new_plane_state->fb);
			if (ret)
				return ret;
		}

		return 0;
	}

	needs_reset = should_reset_plane(state, plane, old_plane_state,
					 new_plane_state);

	/* Remove any changed/removed planes */
	if (!enable) {
		if (!needs_reset)
			return 0;

		if (!old_plane_crtc)
			return 0;

		old_crtc_state = drm_atomic_get_old_crtc_state(
				state, old_plane_crtc);
		dm_old_crtc_state = to_dm_crtc_state(old_crtc_state);

		if (!dm_old_crtc_state->stream)
			return 0;

		DRM_DEBUG_ATOMIC("Disabling DRM plane: %d on DRM crtc %d\n",
				plane->base.id, old_plane_crtc->base.id);

		ret = dm_atomic_get_state(state, &dm_state);
		if (ret)
			return ret;

		if (!dc_remove_plane_from_context(
				dc,
				dm_old_crtc_state->stream,
				dm_old_plane_state->dc_state,
				dm_state->context)) {

			return -EINVAL;
		}


		dc_plane_state_release(dm_old_plane_state->dc_state);
		dm_new_plane_state->dc_state = NULL;

		*lock_and_validation_needed = true;

	} else { /* Add new planes */
		struct dc_plane_state *dc_new_plane_state;

		if (drm_atomic_plane_disabling(plane->state, new_plane_state))
			return 0;

		if (!new_plane_crtc)
			return 0;

		new_crtc_state = drm_atomic_get_new_crtc_state(state, new_plane_crtc);
		dm_new_crtc_state = to_dm_crtc_state(new_crtc_state);

		if (!dm_new_crtc_state->stream)
			return 0;

		if (!needs_reset)
			return 0;

		ret = dm_plane_helper_check_state(new_plane_state, new_crtc_state);
		if (ret)
			return ret;

		WARN_ON(dm_new_plane_state->dc_state);

		dc_new_plane_state = dc_create_plane_state(dc);
		if (!dc_new_plane_state)
			return -ENOMEM;

		DRM_DEBUG_ATOMIC("Enabling DRM plane: %d on DRM crtc %d\n",
				 plane->base.id, new_plane_crtc->base.id);

		ret = fill_dc_plane_attributes(
			drm_to_adev(new_plane_crtc->dev),
			dc_new_plane_state,
			new_plane_state,
			new_crtc_state);
		if (ret) {
			dc_plane_state_release(dc_new_plane_state);
			return ret;
		}

		ret = dm_atomic_get_state(state, &dm_state);
		if (ret) {
			dc_plane_state_release(dc_new_plane_state);
			return ret;
		}

		/*
		 * Any atomic check errors that occur after this will
		 * not need a release. The plane state will be attached
		 * to the stream, and therefore part of the atomic
		 * state. It'll be released when the atomic state is
		 * cleaned.
		 */
		if (!dc_add_plane_to_context(
				dc,
				dm_new_crtc_state->stream,
				dc_new_plane_state,
				dm_state->context)) {

			dc_plane_state_release(dc_new_plane_state);
			return -EINVAL;
		}

		dm_new_plane_state->dc_state = dc_new_plane_state;

		/* Tell DC to do a full surface update every time there
		 * is a plane change. Inefficient, but works for now.
		 */
		dm_new_plane_state->dc_state->update_flags.bits.full_update = 1;

		*lock_and_validation_needed = true;
	}


	return ret;
}

static int dm_check_crtc_cursor(struct drm_atomic_state *state,
				struct drm_crtc *crtc,
				struct drm_crtc_state *new_crtc_state)
{
	struct drm_plane_state *new_cursor_state, *new_primary_state;
	int cursor_scale_w, cursor_scale_h, primary_scale_w, primary_scale_h;

	/* On DCE and DCN there is no dedicated hardware cursor plane. We get a
	 * cursor per pipe but it's going to inherit the scaling and
	 * positioning from the underlying pipe. Check the cursor plane's
	 * blending properties match the primary plane's. */

	new_cursor_state = drm_atomic_get_new_plane_state(state, crtc->cursor);
	new_primary_state = drm_atomic_get_new_plane_state(state, crtc->primary);
	if (!new_cursor_state || !new_primary_state ||
	    !new_cursor_state->fb || !new_primary_state->fb) {
		return 0;
	}

	cursor_scale_w = new_cursor_state->crtc_w * 1000 /
			 (new_cursor_state->src_w >> 16);
	cursor_scale_h = new_cursor_state->crtc_h * 1000 /
			 (new_cursor_state->src_h >> 16);

	primary_scale_w = new_primary_state->crtc_w * 1000 /
			 (new_primary_state->src_w >> 16);
	primary_scale_h = new_primary_state->crtc_h * 1000 /
			 (new_primary_state->src_h >> 16);

	if (cursor_scale_w != primary_scale_w ||
	    cursor_scale_h != primary_scale_h) {
		DRM_DEBUG_ATOMIC("Cursor plane scaling doesn't match primary plane\n");
		return -EINVAL;
	}

	return 0;
}

#if defined(CONFIG_DRM_AMD_DC_DCN)
static int add_affected_mst_dsc_crtcs(struct drm_atomic_state *state, struct drm_crtc *crtc)
{
	struct drm_connector *connector;
	struct drm_connector_state *conn_state;
	struct amdgpu_dm_connector *aconnector = NULL;
	int i;
	for_each_new_connector_in_state(state, connector, conn_state, i) {
		if (conn_state->crtc != crtc)
			continue;

		aconnector = to_amdgpu_dm_connector(connector);
		if (!aconnector->port || !aconnector->mst_port)
			aconnector = NULL;
		else
			break;
	}

	if (!aconnector)
		return 0;

	return drm_dp_mst_add_affected_dsc_crtcs(state, &aconnector->mst_port->mst_mgr);
}
#endif

/**
 * amdgpu_dm_atomic_check() - Atomic check implementation for AMDgpu DM.
 * @dev: The DRM device
 * @state: The atomic state to commit
 *
 * Validate that the given atomic state is programmable by DC into hardware.
 * This involves constructing a &struct dc_state reflecting the new hardware
 * state we wish to commit, then querying DC to see if it is programmable. It's
 * important not to modify the existing DC state. Otherwise, atomic_check
 * may unexpectedly commit hardware changes.
 *
 * When validating the DC state, it's important that the right locks are
 * acquired. For full updates case which removes/adds/updates streams on one
 * CRTC while flipping on another CRTC, acquiring global lock will guarantee
 * that any such full update commit will wait for completion of any outstanding
 * flip using DRMs synchronization events.
 *
 * Note that DM adds the affected connectors for all CRTCs in state, when that
 * might not seem necessary. This is because DC stream creation requires the
 * DC sink, which is tied to the DRM connector state. Cleaning this up should
 * be possible but non-trivial - a possible TODO item.
 *
 * Return: -Error code if validation failed.
 */
static int amdgpu_dm_atomic_check(struct drm_device *dev,
				  struct drm_atomic_state *state)
{
	struct amdgpu_device *adev = drm_to_adev(dev);
	struct dm_atomic_state *dm_state = NULL;
	struct dc *dc = adev->dm.dc;
	struct drm_connector *connector;
	struct drm_connector_state *old_con_state, *new_con_state;
	struct drm_crtc *crtc;
	struct drm_crtc_state *old_crtc_state, *new_crtc_state;
	struct drm_plane *plane;
	struct drm_plane_state *old_plane_state, *new_plane_state;
	enum dc_status status;
	int ret, i;
	bool lock_and_validation_needed = false;
	struct dm_crtc_state *dm_old_crtc_state;

	trace_amdgpu_dm_atomic_check_begin(state);

	ret = drm_atomic_helper_check_modeset(dev, state);
	if (ret)
		goto fail;

	/* Check connector changes */
	for_each_oldnew_connector_in_state(state, connector, old_con_state, new_con_state, i) {
		struct dm_connector_state *dm_old_con_state = to_dm_connector_state(old_con_state);
		struct dm_connector_state *dm_new_con_state = to_dm_connector_state(new_con_state);

		/* Skip connectors that are disabled or part of modeset already. */
		if (!old_con_state->crtc && !new_con_state->crtc)
			continue;

		if (!new_con_state->crtc)
			continue;

		new_crtc_state = drm_atomic_get_crtc_state(state, new_con_state->crtc);
		if (IS_ERR(new_crtc_state)) {
			ret = PTR_ERR(new_crtc_state);
			goto fail;
		}

		if (dm_old_con_state->abm_level !=
		    dm_new_con_state->abm_level)
			new_crtc_state->connectors_changed = true;
	}

#if defined(CONFIG_DRM_AMD_DC_DCN)
	if (dc_resource_is_dsc_encoding_supported(dc)) {
		for_each_oldnew_crtc_in_state(state, crtc, old_crtc_state, new_crtc_state, i) {
			if (drm_atomic_crtc_needs_modeset(new_crtc_state)) {
				ret = add_affected_mst_dsc_crtcs(state, crtc);
				if (ret)
					goto fail;
			}
		}
	}
#endif
	for_each_oldnew_crtc_in_state(state, crtc, old_crtc_state, new_crtc_state, i) {
		dm_old_crtc_state = to_dm_crtc_state(old_crtc_state);

		if (!drm_atomic_crtc_needs_modeset(new_crtc_state) &&
		    !new_crtc_state->color_mgmt_changed &&
		    old_crtc_state->vrr_enabled == new_crtc_state->vrr_enabled &&
			dm_old_crtc_state->dsc_force_changed == false)
			continue;

		if (!new_crtc_state->enable)
			continue;

		ret = drm_atomic_add_affected_connectors(state, crtc);
		if (ret)
			return ret;

		ret = drm_atomic_add_affected_planes(state, crtc);
		if (ret)
			goto fail;

		if (dm_old_crtc_state->dsc_force_changed)
			new_crtc_state->mode_changed = true;
	}

	/*
	 * Add all primary and overlay planes on the CRTC to the state
	 * whenever a plane is enabled to maintain correct z-ordering
	 * and to enable fast surface updates.
	 */
	drm_for_each_crtc(crtc, dev) {
		bool modified = false;

		for_each_oldnew_plane_in_state(state, plane, old_plane_state, new_plane_state, i) {
			if (plane->type == DRM_PLANE_TYPE_CURSOR)
				continue;

			if (new_plane_state->crtc == crtc ||
			    old_plane_state->crtc == crtc) {
				modified = true;
				break;
			}
		}

		if (!modified)
			continue;

		drm_for_each_plane_mask(plane, state->dev, crtc->state->plane_mask) {
			if (plane->type == DRM_PLANE_TYPE_CURSOR)
				continue;

			new_plane_state =
				drm_atomic_get_plane_state(state, plane);

			if (IS_ERR(new_plane_state)) {
				ret = PTR_ERR(new_plane_state);
				goto fail;
			}
		}
	}

	/* Remove exiting planes if they are modified */
	for_each_oldnew_plane_in_state_reverse(state, plane, old_plane_state, new_plane_state, i) {
		ret = dm_update_plane_state(dc, state, plane,
					    old_plane_state,
					    new_plane_state,
					    false,
					    &lock_and_validation_needed);
		if (ret)
			goto fail;
	}

	/* Disable all crtcs which require disable */
	for_each_oldnew_crtc_in_state(state, crtc, old_crtc_state, new_crtc_state, i) {
		ret = dm_update_crtc_state(&adev->dm, state, crtc,
					   old_crtc_state,
					   new_crtc_state,
					   false,
					   &lock_and_validation_needed);
		if (ret)
			goto fail;
	}

	/* Enable all crtcs which require enable */
	for_each_oldnew_crtc_in_state(state, crtc, old_crtc_state, new_crtc_state, i) {
		ret = dm_update_crtc_state(&adev->dm, state, crtc,
					   old_crtc_state,
					   new_crtc_state,
					   true,
					   &lock_and_validation_needed);
		if (ret)
			goto fail;
	}

	/* Add new/modified planes */
	for_each_oldnew_plane_in_state_reverse(state, plane, old_plane_state, new_plane_state, i) {
		ret = dm_update_plane_state(dc, state, plane,
					    old_plane_state,
					    new_plane_state,
					    true,
					    &lock_and_validation_needed);
		if (ret)
			goto fail;
	}

	/* Run this here since we want to validate the streams we created */
	ret = drm_atomic_helper_check_planes(dev, state);
	if (ret)
		goto fail;

	/* Check cursor planes scaling */
	for_each_new_crtc_in_state(state, crtc, new_crtc_state, i) {
		ret = dm_check_crtc_cursor(state, crtc, new_crtc_state);
		if (ret)
			goto fail;
	}

	if (state->legacy_cursor_update) {
		/*
		 * This is a fast cursor update coming from the plane update
		 * helper, check if it can be done asynchronously for better
		 * performance.
		 */
		state->async_update =
			!drm_atomic_helper_async_check(dev, state);

		/*
		 * Skip the remaining global validation if this is an async
		 * update. Cursor updates can be done without affecting
		 * state or bandwidth calcs and this avoids the performance
		 * penalty of locking the private state object and
		 * allocating a new dc_state.
		 */
		if (state->async_update)
			return 0;
	}

	/* Check scaling and underscan changes*/
	/* TODO Removed scaling changes validation due to inability to commit
	 * new stream into context w\o causing full reset. Need to
	 * decide how to handle.
	 */
	for_each_oldnew_connector_in_state(state, connector, old_con_state, new_con_state, i) {
		struct dm_connector_state *dm_old_con_state = to_dm_connector_state(old_con_state);
		struct dm_connector_state *dm_new_con_state = to_dm_connector_state(new_con_state);
		struct amdgpu_crtc *acrtc = to_amdgpu_crtc(dm_new_con_state->base.crtc);

		/* Skip any modesets/resets */
		if (!acrtc || drm_atomic_crtc_needs_modeset(
				drm_atomic_get_new_crtc_state(state, &acrtc->base)))
			continue;

		/* Skip any thing not scale or underscan changes */
		if (!is_scaling_state_different(dm_new_con_state, dm_old_con_state))
			continue;

		lock_and_validation_needed = true;
	}

	/**
	 * Streams and planes are reset when there are changes that affect
	 * bandwidth. Anything that affects bandwidth needs to go through
	 * DC global validation to ensure that the configuration can be applied
	 * to hardware.
	 *
	 * We have to currently stall out here in atomic_check for outstanding
	 * commits to finish in this case because our IRQ handlers reference
	 * DRM state directly - we can end up disabling interrupts too early
	 * if we don't.
	 *
	 * TODO: Remove this stall and drop DM state private objects.
	 */
	if (lock_and_validation_needed) {
		ret = dm_atomic_get_state(state, &dm_state);
		if (ret)
			goto fail;

		ret = do_aquire_global_lock(dev, state);
		if (ret)
			goto fail;

#if defined(CONFIG_DRM_AMD_DC_DCN)
		if (!compute_mst_dsc_configs_for_state(state, dm_state->context))
			goto fail;

		ret = dm_update_mst_vcpi_slots_for_dsc(state, dm_state->context);
		if (ret)
			goto fail;
#endif

		/*
		 * Perform validation of MST topology in the state:
		 * We need to perform MST atomic check before calling
		 * dc_validate_global_state(), or there is a chance
		 * to get stuck in an infinite loop and hang eventually.
		 */
		ret = drm_dp_mst_atomic_check(state);
		if (ret)
			goto fail;
		status = dc_validate_global_state(dc, dm_state->context, false);
		if (status != DC_OK) {
			DC_LOG_WARNING("DC global validation failure: %s (%d)",
				       dc_status_to_str(status), status);
			ret = -EINVAL;
			goto fail;
		}
	} else {
		/*
		 * The commit is a fast update. Fast updates shouldn't change
		 * the DC context, affect global validation, and can have their
		 * commit work done in parallel with other commits not touching
		 * the same resource. If we have a new DC context as part of
		 * the DM atomic state from validation we need to free it and
		 * retain the existing one instead.
		 *
		 * Furthermore, since the DM atomic state only contains the DC
		 * context and can safely be annulled, we can free the state
		 * and clear the associated private object now to free
		 * some memory and avoid a possible use-after-free later.
		 */

		for (i = 0; i < state->num_private_objs; i++) {
			struct drm_private_obj *obj = state->private_objs[i].ptr;

			if (obj->funcs == adev->dm.atomic_obj.funcs) {
				int j = state->num_private_objs-1;

				dm_atomic_destroy_state(obj,
						state->private_objs[i].state);

				/* If i is not at the end of the array then the
				 * last element needs to be moved to where i was
				 * before the array can safely be truncated.
				 */
				if (i != j)
					state->private_objs[i] =
						state->private_objs[j];

				state->private_objs[j].ptr = NULL;
				state->private_objs[j].state = NULL;
				state->private_objs[j].old_state = NULL;
				state->private_objs[j].new_state = NULL;

				state->num_private_objs = j;
				break;
			}
		}
	}

	/* Store the overall update type for use later in atomic check. */
	for_each_new_crtc_in_state (state, crtc, new_crtc_state, i) {
		struct dm_crtc_state *dm_new_crtc_state =
			to_dm_crtc_state(new_crtc_state);

		dm_new_crtc_state->update_type = lock_and_validation_needed ?
							 UPDATE_TYPE_FULL :
							 UPDATE_TYPE_FAST;
	}

	/* Must be success */
	WARN_ON(ret);

	trace_amdgpu_dm_atomic_check_finish(state, ret);

	return ret;

fail:
	if (ret == -EDEADLK)
		DRM_DEBUG_DRIVER("Atomic check stopped to avoid deadlock.\n");
	else if (ret == -EINTR || ret == -EAGAIN || ret == -ERESTARTSYS)
		DRM_DEBUG_DRIVER("Atomic check stopped due to signal.\n");
	else
		DRM_DEBUG_DRIVER("Atomic check failed with err: %d \n", ret);

	trace_amdgpu_dm_atomic_check_finish(state, ret);

	return ret;
}

static bool is_dp_capable_without_timing_msa(struct dc *dc,
					     struct amdgpu_dm_connector *amdgpu_dm_connector)
{
	uint8_t dpcd_data;
	bool capable = false;

	if (amdgpu_dm_connector->dc_link &&
		dm_helpers_dp_read_dpcd(
				NULL,
				amdgpu_dm_connector->dc_link,
				DP_DOWN_STREAM_PORT_COUNT,
				&dpcd_data,
				sizeof(dpcd_data))) {
		capable = (dpcd_data & DP_MSA_TIMING_PAR_IGNORED) ? true:false;
	}

	return capable;
}

static bool parse_edid_cea(struct amdgpu_dm_connector *aconnector,
		uint8_t *edid_ext, int len,
		struct amdgpu_hdmi_vsdb_info *vsdb_info)
{
	int i;
	struct amdgpu_device *adev = drm_to_adev(aconnector->base.dev);
	struct dc *dc = adev->dm.dc;

	/* send extension block to DMCU for parsing */
	for (i = 0; i < len; i += 8) {
		bool res;
		int offset;

		/* send 8 bytes a time */
		if (!dc_edid_parser_send_cea(dc, i, len, &edid_ext[i], 8))
			return false;

		if (i+8 == len) {
			/* EDID block sent completed, expect result */
			int version, min_rate, max_rate;

			res = dc_edid_parser_recv_amd_vsdb(dc, &version, &min_rate, &max_rate);
			if (res) {
				/* amd vsdb found */
				vsdb_info->freesync_supported = 1;
				vsdb_info->amd_vsdb_version = version;
				vsdb_info->min_refresh_rate_hz = min_rate;
				vsdb_info->max_refresh_rate_hz = max_rate;
				return true;
			}
			/* not amd vsdb */
			return false;
		}

		/* check for ack*/
		res = dc_edid_parser_recv_cea_ack(dc, &offset);
		if (!res)
			return false;
	}

	return false;
}

static int parse_hdmi_amd_vsdb(struct amdgpu_dm_connector *aconnector,
		struct edid *edid, struct amdgpu_hdmi_vsdb_info *vsdb_info)
{
	uint8_t *edid_ext = NULL;
	int i;
	bool valid_vsdb_found = false;

	/*----- drm_find_cea_extension() -----*/
	/* No EDID or EDID extensions */
	if (edid == NULL || edid->extensions == 0)
		return -ENODEV;

	/* Find CEA extension */
	for (i = 0; i < edid->extensions; i++) {
		edid_ext = (uint8_t *)edid + EDID_LENGTH * (i + 1);
		if (edid_ext[0] == CEA_EXT)
			break;
	}

	if (i == edid->extensions)
		return -ENODEV;

	/*----- cea_db_offsets() -----*/
	if (edid_ext[0] != CEA_EXT)
		return -ENODEV;

	valid_vsdb_found = parse_edid_cea(aconnector, edid_ext, EDID_LENGTH, vsdb_info);

	return valid_vsdb_found ? i : -ENODEV;
}

void amdgpu_dm_update_freesync_caps(struct drm_connector *connector,
					struct edid *edid)
{
	int i = 0;
	struct detailed_timing *timing;
	struct detailed_non_pixel *data;
	struct detailed_data_monitor_range *range;
	struct amdgpu_dm_connector *amdgpu_dm_connector =
			to_amdgpu_dm_connector(connector);
	struct dm_connector_state *dm_con_state = NULL;

	struct drm_device *dev = connector->dev;
	struct amdgpu_device *adev = drm_to_adev(dev);
	bool freesync_capable = false;
	struct amdgpu_hdmi_vsdb_info vsdb_info = {0};

	if (!connector->state) {
		DRM_ERROR("%s - Connector has no state", __func__);
		goto update;
	}

	if (!edid) {
		dm_con_state = to_dm_connector_state(connector->state);

		amdgpu_dm_connector->min_vfreq = 0;
		amdgpu_dm_connector->max_vfreq = 0;
		amdgpu_dm_connector->pixel_clock_mhz = 0;

		goto update;
	}

	dm_con_state = to_dm_connector_state(connector->state);

	if (!amdgpu_dm_connector->dc_sink) {
		DRM_ERROR("dc_sink NULL, could not add free_sync module.\n");
		goto update;
	}
	if (!adev->dm.freesync_module)
		goto update;


	if (amdgpu_dm_connector->dc_sink->sink_signal == SIGNAL_TYPE_DISPLAY_PORT
		|| amdgpu_dm_connector->dc_sink->sink_signal == SIGNAL_TYPE_EDP) {
		bool edid_check_required = false;

		if (edid) {
			edid_check_required = is_dp_capable_without_timing_msa(
						adev->dm.dc,
						amdgpu_dm_connector);
		}

		if (edid_check_required == true && (edid->version > 1 ||
		   (edid->version == 1 && edid->revision > 1))) {
			for (i = 0; i < 4; i++) {

				timing	= &edid->detailed_timings[i];
				data	= &timing->data.other_data;
				range	= &data->data.range;
				/*
				 * Check if monitor has continuous frequency mode
				 */
				if (data->type != EDID_DETAIL_MONITOR_RANGE)
					continue;
				/*
				 * Check for flag range limits only. If flag == 1 then
				 * no additional timing information provided.
				 * Default GTF, GTF Secondary curve and CVT are not
				 * supported
				 */
				if (range->flags != 1)
					continue;

				amdgpu_dm_connector->min_vfreq = range->min_vfreq;
				amdgpu_dm_connector->max_vfreq = range->max_vfreq;
				amdgpu_dm_connector->pixel_clock_mhz =
					range->pixel_clock_mhz * 10;

				connector->display_info.monitor_range.min_vfreq = range->min_vfreq;
				connector->display_info.monitor_range.max_vfreq = range->max_vfreq;

				break;
			}

			if (amdgpu_dm_connector->max_vfreq -
			    amdgpu_dm_connector->min_vfreq > 10) {

				freesync_capable = true;
			}
		}
	} else if (edid && amdgpu_dm_connector->dc_sink->sink_signal == SIGNAL_TYPE_HDMI_TYPE_A) {
		i = parse_hdmi_amd_vsdb(amdgpu_dm_connector, edid, &vsdb_info);
		if (i >= 0 && vsdb_info.freesync_supported) {
			timing  = &edid->detailed_timings[i];
			data    = &timing->data.other_data;

			amdgpu_dm_connector->min_vfreq = vsdb_info.min_refresh_rate_hz;
			amdgpu_dm_connector->max_vfreq = vsdb_info.max_refresh_rate_hz;
			if (amdgpu_dm_connector->max_vfreq - amdgpu_dm_connector->min_vfreq > 10)
				freesync_capable = true;

			connector->display_info.monitor_range.min_vfreq = vsdb_info.min_refresh_rate_hz;
			connector->display_info.monitor_range.max_vfreq = vsdb_info.max_refresh_rate_hz;
		}
	}

update:
	if (dm_con_state)
		dm_con_state->freesync_capable = freesync_capable;

	if (connector->vrr_capable_property)
		drm_connector_set_vrr_capable_property(connector,
						       freesync_capable);
}

static void amdgpu_dm_set_psr_caps(struct dc_link *link)
{
	uint8_t dpcd_data[EDP_PSR_RECEIVER_CAP_SIZE];

	if (!(link->connector_signal & SIGNAL_TYPE_EDP))
		return;
	if (link->type == dc_connection_none)
		return;
	if (dm_helpers_dp_read_dpcd(NULL, link, DP_PSR_SUPPORT,
					dpcd_data, sizeof(dpcd_data))) {
		link->dpcd_caps.psr_caps.psr_version = dpcd_data[0];

		if (dpcd_data[0] == 0) {
			link->psr_settings.psr_version = DC_PSR_VERSION_UNSUPPORTED;
			link->psr_settings.psr_feature_enabled = false;
		} else {
			link->psr_settings.psr_version = DC_PSR_VERSION_1;
			link->psr_settings.psr_feature_enabled = true;
		}

		DRM_INFO("PSR support:%d\n", link->psr_settings.psr_feature_enabled);
	}
}

/*
 * amdgpu_dm_link_setup_psr() - configure psr link
 * @stream: stream state
 *
 * Return: true if success
 */
static bool amdgpu_dm_link_setup_psr(struct dc_stream_state *stream)
{
	struct dc_link *link = NULL;
	struct psr_config psr_config = {0};
	struct psr_context psr_context = {0};
	bool ret = false;

	if (stream == NULL)
		return false;

	link = stream->link;

	psr_config.psr_version = link->dpcd_caps.psr_caps.psr_version;

	if (psr_config.psr_version > 0) {
		psr_config.psr_exit_link_training_required = 0x1;
		psr_config.psr_frame_capture_indication_req = 0;
		psr_config.psr_rfb_setup_time = 0x37;
		psr_config.psr_sdp_transmit_line_num_deadline = 0x20;
		psr_config.allow_smu_optimizations = 0x0;

		ret = dc_link_setup_psr(link, stream, &psr_config, &psr_context);

	}
	DRM_DEBUG_DRIVER("PSR link: %d\n",	link->psr_settings.psr_feature_enabled);

	return ret;
}

/*
 * amdgpu_dm_psr_enable() - enable psr f/w
 * @stream: stream state
 *
 * Return: true if success
 */
bool amdgpu_dm_psr_enable(struct dc_stream_state *stream)
{
	struct dc_link *link = stream->link;
	unsigned int vsync_rate_hz = 0;
	struct dc_static_screen_params params = {0};
	/* Calculate number of static frames before generating interrupt to
	 * enter PSR.
	 */
	// Init fail safe of 2 frames static
	unsigned int num_frames_static = 2;

	DRM_DEBUG_DRIVER("Enabling psr...\n");

	vsync_rate_hz = div64_u64(div64_u64((
			stream->timing.pix_clk_100hz * 100),
			stream->timing.v_total),
			stream->timing.h_total);

	/* Round up
	 * Calculate number of frames such that at least 30 ms of time has
	 * passed.
	 */
	if (vsync_rate_hz != 0) {
		unsigned int frame_time_microsec = 1000000 / vsync_rate_hz;
		num_frames_static = (30000 / frame_time_microsec) + 1;
	}

	params.triggers.cursor_update = true;
	params.triggers.overlay_update = true;
	params.triggers.surface_update = true;
	params.num_frames = num_frames_static;

	dc_stream_set_static_screen_params(link->ctx->dc,
					   &stream, 1,
					   &params);

	return dc_link_set_psr_allow_active(link, true, false, false);
}

/*
 * amdgpu_dm_psr_disable() - disable psr f/w
 * @stream:  stream state
 *
 * Return: true if success
 */
static bool amdgpu_dm_psr_disable(struct dc_stream_state *stream)
{

	DRM_DEBUG_DRIVER("Disabling psr...\n");

	return dc_link_set_psr_allow_active(stream->link, false, true, false);
}

/*
 * amdgpu_dm_psr_disable() - disable psr f/w
 * if psr is enabled on any stream
 *
 * Return: true if success
 */
static bool amdgpu_dm_psr_disable_all(struct amdgpu_display_manager *dm)
{
	DRM_DEBUG_DRIVER("Disabling psr if psr is enabled on any stream\n");
	return dc_set_psr_allow_active(dm->dc, false);
}

void amdgpu_dm_trigger_timing_sync(struct drm_device *dev)
{
	struct amdgpu_device *adev = drm_to_adev(dev);
	struct dc *dc = adev->dm.dc;
	int i;

	mutex_lock(&adev->dm.dc_lock);
	if (dc->current_state) {
		for (i = 0; i < dc->current_state->stream_count; ++i)
			dc->current_state->streams[i]
				->triggered_crtc_reset.enabled =
				adev->dm.force_timing_sync;

		dm_enable_per_frame_crtc_master_sync(dc->current_state);
		dc_trigger_sync(dc, dc->current_state);
	}
	mutex_unlock(&adev->dm.dc_lock);
}

void dm_write_reg_func(const struct dc_context *ctx, uint32_t address,
		       uint32_t value, const char *func_name)
{
#ifdef DM_CHECK_ADDR_0
	if (address == 0) {
		DC_ERR("invalid register write. address = 0");
		return;
	}
#endif
	cgs_write_register(ctx->cgs_device, address, value);
	trace_amdgpu_dc_wreg(&ctx->perf_trace->write_count, address, value);
}

uint32_t dm_read_reg_func(const struct dc_context *ctx, uint32_t address,
			  const char *func_name)
{
	uint32_t value;
#ifdef DM_CHECK_ADDR_0
	if (address == 0) {
		DC_ERR("invalid register read; address = 0\n");
		return 0;
	}
#endif

	if (ctx->dmub_srv &&
	    ctx->dmub_srv->reg_helper_offload.gather_in_progress &&
	    !ctx->dmub_srv->reg_helper_offload.should_burst_write) {
		ASSERT(false);
		return 0;
	}

	value = cgs_read_register(ctx->cgs_device, address);

	trace_amdgpu_dc_rreg(&ctx->perf_trace->read_count, address, value);

	return value;
}<|MERGE_RESOLUTION|>--- conflicted
+++ resolved
@@ -4249,8 +4249,6 @@
 		return true;
 	}
 
-<<<<<<< HEAD
-=======
 	/* Check that the modifier is on the list of the plane's supported modifiers. */
 	for (i = 0; i < plane->modifier_count; i++) {
 		if (modifier == plane->modifiers[i])
@@ -4259,7 +4257,6 @@
 	if (i == plane->modifier_count)
 		return false;
 
->>>>>>> 1cd6b4a0
 	/*
 	 * For D swizzle the canonical modifier depends on the bpp, so check
 	 * it here.
