/******************************************************************************
 *
 * This file is provided under a dual BSD/GPLv2 license.  When using or
 * redistributing this file, you may do so under either license.
 *
 * GPL LICENSE SUMMARY
 *
 * Copyright(c) 2012 - 2014 Intel Corporation. All rights reserved.
 *
 * This program is free software; you can redistribute it and/or modify
 * it under the terms of version 2 of the GNU General Public License as
 * published by the Free Software Foundation.
 *
 * This program is distributed in the hope that it will be useful, but
 * WITHOUT ANY WARRANTY; without even the implied warranty of
 * MERCHANTABILITY or FITNESS FOR A PARTICULAR PURPOSE.  See the GNU
 * General Public License for more details.
 *
 * You should have received a copy of the GNU General Public License
 * along with this program; if not, write to the Free Software
 * Foundation, Inc., 51 Franklin Street, Fifth Floor, Boston, MA 02110,
 * USA
 *
 * The full GNU General Public License is included in this distribution
 * in the file called COPYING.
 *
 * Contact Information:
 *  Intel Linux Wireless <ilw@linux.intel.com>
 * Intel Corporation, 5200 N.E. Elam Young Parkway, Hillsboro, OR 97124-6497
 *
 * BSD LICENSE
 *
 * Copyright(c) 2012 - 2014 Intel Corporation. All rights reserved.
 * All rights reserved.
 *
 * Redistribution and use in source and binary forms, with or without
 * modification, are permitted provided that the following conditions
 * are met:
 *
 *  * Redistributions of source code must retain the above copyright
 *    notice, this list of conditions and the following disclaimer.
 *  * Redistributions in binary form must reproduce the above copyright
 *    notice, this list of conditions and the following disclaimer in
 *    the documentation and/or other materials provided with the
 *    distribution.
 *  * Neither the name Intel Corporation nor the names of its
 *    contributors may be used to endorse or promote products derived
 *    from this software without specific prior written permission.
 *
 * THIS SOFTWARE IS PROVIDED BY THE COPYRIGHT HOLDERS AND CONTRIBUTORS
 * "AS IS" AND ANY EXPRESS OR IMPLIED WARRANTIES, INCLUDING, BUT NOT
 * LIMITED TO, THE IMPLIED WARRANTIES OF MERCHANTABILITY AND FITNESS FOR
 * A PARTICULAR PURPOSE ARE DISCLAIMED. IN NO EVENT SHALL THE COPYRIGHT
 * OWNER OR CONTRIBUTORS BE LIABLE FOR ANY DIRECT, INDIRECT, INCIDENTAL,
 * SPECIAL, EXEMPLARY, OR CONSEQUENTIAL DAMAGES (INCLUDING, BUT NOT
 * LIMITED TO, PROCUREMENT OF SUBSTITUTE GOODS OR SERVICES; LOSS OF USE,
 * DATA, OR PROFITS; OR BUSINESS INTERRUPTION) HOWEVER CAUSED AND ON ANY
 * THEORY OF LIABILITY, WHETHER IN CONTRACT, STRICT LIABILITY, OR TORT
 * (INCLUDING NEGLIGENCE OR OTHERWISE) ARISING IN ANY WAY OUT OF THE USE
 * OF THIS SOFTWARE, EVEN IF ADVISED OF THE POSSIBILITY OF SUCH DAMAGE.
 *
 *****************************************************************************/

#include <linux/etherdevice.h>
#include <net/mac80211.h>

#include "mvm.h"
#include "iwl-eeprom-parse.h"
#include "fw-api-scan.h"

#define IWL_PLCP_QUIET_THRESH 1
#define IWL_ACTIVE_QUIET_TIME 10

struct iwl_mvm_scan_params {
	u32 max_out_time;
	u32 suspend_time;
	bool passive_fragmented;
	struct _dwell {
		u16 passive;
		u16 active;
	} dwell[IEEE80211_NUM_BANDS];
};

static inline __le16 iwl_mvm_scan_rx_chain(struct iwl_mvm *mvm)
{
	u16 rx_chain;
	u8 rx_ant;

	if (mvm->scan_rx_ant != ANT_NONE)
		rx_ant = mvm->scan_rx_ant;
	else
		rx_ant = mvm->fw->valid_rx_ant;
	rx_chain = rx_ant << PHY_RX_CHAIN_VALID_POS;
	rx_chain |= rx_ant << PHY_RX_CHAIN_FORCE_MIMO_SEL_POS;
	rx_chain |= rx_ant << PHY_RX_CHAIN_FORCE_SEL_POS;
	rx_chain |= 0x1 << PHY_RX_CHAIN_DRIVER_FORCE_POS;
	return cpu_to_le16(rx_chain);
}

static __le32 iwl_mvm_scan_rxon_flags(enum ieee80211_band band)
{
	if (band == IEEE80211_BAND_2GHZ)
		return cpu_to_le32(PHY_BAND_24);
	else
		return cpu_to_le32(PHY_BAND_5);
}

static inline __le32
iwl_mvm_scan_rate_n_flags(struct iwl_mvm *mvm, enum ieee80211_band band,
			  bool no_cck)
{
	u32 tx_ant;

	mvm->scan_last_antenna_idx =
		iwl_mvm_next_antenna(mvm, mvm->fw->valid_tx_ant,
				     mvm->scan_last_antenna_idx);
	tx_ant = BIT(mvm->scan_last_antenna_idx) << RATE_MCS_ANT_POS;

	if (band == IEEE80211_BAND_2GHZ && !no_cck)
		return cpu_to_le32(IWL_RATE_1M_PLCP | RATE_MCS_CCK_MSK |
				   tx_ant);
	else
		return cpu_to_le32(IWL_RATE_6M_PLCP | tx_ant);
}

/*
 * We insert the SSIDs in an inverted order, because the FW will
 * invert it back. The most prioritized SSID, which is first in the
 * request list, is not copied here, but inserted directly to the probe
 * request.
 */
static void iwl_mvm_scan_fill_ssids(struct iwl_ssid_ie *cmd_ssid,
				    struct cfg80211_ssid *ssids,
				    int n_ssids, int first)
{
	int fw_idx, req_idx;

	for (req_idx = n_ssids - 1, fw_idx = 0; req_idx >= first;
	     req_idx--, fw_idx++) {
		cmd_ssid[fw_idx].id = WLAN_EID_SSID;
		cmd_ssid[fw_idx].len = ssids[req_idx].ssid_len;
		memcpy(cmd_ssid[fw_idx].ssid,
		       ssids[req_idx].ssid,
		       ssids[req_idx].ssid_len);
	}
}

/*
 * If req->n_ssids > 0, it means we should do an active scan.
 * In case of active scan w/o directed scan, we receive a zero-length SSID
 * just to notify that this scan is active and not passive.
 * In order to notify the FW of the number of SSIDs we wish to scan (including
 * the zero-length one), we need to set the corresponding bits in chan->type,
 * one for each SSID, and set the active bit (first). If the first SSID is
 * already included in the probe template, so we need to set only
 * req->n_ssids - 1 bits in addition to the first bit.
 */
static u16 iwl_mvm_get_active_dwell(enum ieee80211_band band, int n_ssids)
{
	if (band == IEEE80211_BAND_2GHZ)
		return 30  + 3 * (n_ssids + 1);
	return 20  + 2 * (n_ssids + 1);
}

static u16 iwl_mvm_get_passive_dwell(enum ieee80211_band band)
{
	return band == IEEE80211_BAND_2GHZ ? 100 + 20 : 100 + 10;
}

static void iwl_mvm_scan_fill_channels(struct iwl_scan_cmd *cmd,
				       struct cfg80211_scan_request *req,
				       bool basic_ssid,
				       struct iwl_mvm_scan_params *params)
{
	struct iwl_scan_channel *chan = (struct iwl_scan_channel *)
		(cmd->data + le16_to_cpu(cmd->tx_cmd.len));
	int i;
	int type = BIT(req->n_ssids) - 1;
	enum ieee80211_band band = req->channels[0]->band;

	if (!basic_ssid)
		type |= BIT(req->n_ssids);

	for (i = 0; i < cmd->channel_count; i++) {
		chan->channel = cpu_to_le16(req->channels[i]->hw_value);
		chan->type = cpu_to_le32(type);
		if (req->channels[i]->flags & IEEE80211_CHAN_NO_IR)
			chan->type &= cpu_to_le32(~SCAN_CHANNEL_TYPE_ACTIVE);
		chan->active_dwell = cpu_to_le16(params->dwell[band].active);
		chan->passive_dwell = cpu_to_le16(params->dwell[band].passive);
		chan->iteration_count = cpu_to_le16(1);
		chan++;
	}
}

/*
 * Fill in probe request with the following parameters:
 * TA is our vif HW address, which mac80211 ensures we have.
 * Packet is broadcasted, so this is both SA and DA.
 * The probe request IE is made out of two: first comes the most prioritized
 * SSID if a directed scan is requested. Second comes whatever extra
 * information was given to us as the scan request IE.
 */
static u16 iwl_mvm_fill_probe_req(struct ieee80211_mgmt *frame, const u8 *ta,
				  int n_ssids, const u8 *ssid, int ssid_len,
				  const u8 *band_ie, int band_ie_len,
				  const u8 *common_ie, int common_ie_len,
				  int left)
{
	int len = 0;
	u8 *pos = NULL;

	/* Make sure there is enough space for the probe request,
	 * two mandatory IEs and the data */
	left -= 24;
	if (left < 0)
		return 0;

	frame->frame_control = cpu_to_le16(IEEE80211_STYPE_PROBE_REQ);
	eth_broadcast_addr(frame->da);
	memcpy(frame->sa, ta, ETH_ALEN);
	eth_broadcast_addr(frame->bssid);
	frame->seq_ctrl = 0;

	len += 24;

	/* for passive scans, no need to fill anything */
	if (n_ssids == 0)
		return (u16)len;

	/* points to the payload of the request */
	pos = &frame->u.probe_req.variable[0];

	/* fill in our SSID IE */
	left -= ssid_len + 2;
	if (left < 0)
		return 0;
	*pos++ = WLAN_EID_SSID;
	*pos++ = ssid_len;
	if (ssid && ssid_len) { /* ssid_len may be == 0 even if ssid is valid */
		memcpy(pos, ssid, ssid_len);
		pos += ssid_len;
	}

	len += ssid_len + 2;

	if (WARN_ON(left < band_ie_len + common_ie_len))
		return len;

	if (band_ie && band_ie_len) {
		memcpy(pos, band_ie, band_ie_len);
		pos += band_ie_len;
		len += band_ie_len;
	}

	if (common_ie && common_ie_len) {
		memcpy(pos, common_ie, common_ie_len);
		pos += common_ie_len;
		len += common_ie_len;
	}

	return (u16)len;
}

static void iwl_mvm_scan_condition_iterator(void *data, u8 *mac,
					    struct ieee80211_vif *vif)
{
	struct iwl_mvm_vif *mvmvif = iwl_mvm_vif_from_mac80211(vif);
	bool *global_bound = data;

	if (mvmvif->phy_ctxt && mvmvif->phy_ctxt->id < MAX_PHYS)
		*global_bound = true;
}

static void iwl_mvm_scan_calc_params(struct iwl_mvm *mvm,
				     struct ieee80211_vif *vif,
				     int n_ssids, u32 flags,
				     struct iwl_mvm_scan_params *params)
{
	bool global_bound = false;
	enum ieee80211_band band;

	ieee80211_iterate_active_interfaces_atomic(mvm->hw,
					    IEEE80211_IFACE_ITER_NORMAL,
					    iwl_mvm_scan_condition_iterator,
					    &global_bound);

	if (!global_bound)
		goto not_bound;

	params->suspend_time = 100;
	params->max_out_time = 600;

	if (iwl_mvm_low_latency(mvm)) {
		params->suspend_time = 250;
		params->max_out_time = 250;
	}

	if (flags & NL80211_SCAN_FLAG_LOW_PRIORITY)
		params->max_out_time = 200;

not_bound:

	for (band = IEEE80211_BAND_2GHZ; band < IEEE80211_NUM_BANDS; band++) {
		params->dwell[band].passive = iwl_mvm_get_passive_dwell(band);
		params->dwell[band].active = iwl_mvm_get_active_dwell(band,
								      n_ssids);
	}
}

int iwl_mvm_scan_request(struct iwl_mvm *mvm,
			 struct ieee80211_vif *vif,
			 struct cfg80211_scan_request *req)
{
	struct iwl_host_cmd hcmd = {
		.id = SCAN_REQUEST_CMD,
		.len = { 0, },
		.data = { mvm->scan_cmd, },
		.dataflags = { IWL_HCMD_DFL_NOCOPY, },
	};
	struct iwl_scan_cmd *cmd = mvm->scan_cmd;
	int ret;
	u32 status;
	int ssid_len = 0;
	u8 *ssid = NULL;
	bool basic_ssid = !(mvm->fw->ucode_capa.flags &
			   IWL_UCODE_TLV_FLAGS_NO_BASIC_SSID);
	struct iwl_mvm_scan_params params = {};

	lockdep_assert_held(&mvm->mutex);

	/* we should have failed registration if scan_cmd was NULL */
	if (WARN_ON(mvm->scan_cmd == NULL))
		return -ENOMEM;

	IWL_DEBUG_SCAN(mvm, "Handling mac80211 scan request\n");
	mvm->scan_status = IWL_MVM_SCAN_OS;
	memset(cmd, 0, ksize(cmd));

	cmd->channel_count = (u8)req->n_channels;
	cmd->quiet_time = cpu_to_le16(IWL_ACTIVE_QUIET_TIME);
	cmd->quiet_plcp_th = cpu_to_le16(IWL_PLCP_QUIET_THRESH);
	cmd->rxchain_sel_flags = iwl_mvm_scan_rx_chain(mvm);

	iwl_mvm_scan_calc_params(mvm, vif, req->n_ssids, req->flags, &params);
	cmd->max_out_time = cpu_to_le32(params.max_out_time);
	cmd->suspend_time = cpu_to_le32(params.suspend_time);
	if (params.passive_fragmented)
		cmd->scan_flags |= SCAN_FLAGS_FRAGMENTED_SCAN;

	cmd->rxon_flags = iwl_mvm_scan_rxon_flags(req->channels[0]->band);
	cmd->filter_flags = cpu_to_le32(MAC_FILTER_ACCEPT_GRP |
					MAC_FILTER_IN_BEACON);

	if (vif->type == NL80211_IFTYPE_P2P_DEVICE)
		cmd->type = cpu_to_le32(SCAN_TYPE_DISCOVERY_FORCED);
	else
		cmd->type = cpu_to_le32(SCAN_TYPE_FORCED);

	cmd->repeats = cpu_to_le32(1);

	/*
	 * If the user asked for passive scan, don't change to active scan if
	 * you see any activity on the channel - remain passive.
	 */
	if (req->n_ssids > 0) {
		cmd->passive2active = cpu_to_le16(1);
		cmd->scan_flags |= SCAN_FLAGS_PASSIVE2ACTIVE;
		if (basic_ssid) {
			ssid = req->ssids[0].ssid;
			ssid_len = req->ssids[0].ssid_len;
		}
	} else {
		cmd->passive2active = 0;
		cmd->scan_flags &= ~SCAN_FLAGS_PASSIVE2ACTIVE;
	}

	iwl_mvm_scan_fill_ssids(cmd->direct_scan, req->ssids, req->n_ssids,
				basic_ssid ? 1 : 0);

	cmd->tx_cmd.tx_flags = cpu_to_le32(TX_CMD_FLG_SEQ_CTL |
					   TX_CMD_FLG_BT_DIS);
	cmd->tx_cmd.sta_id = mvm->aux_sta.sta_id;
	cmd->tx_cmd.life_time = cpu_to_le32(TX_CMD_LIFE_TIME_INFINITE);
	cmd->tx_cmd.rate_n_flags =
			iwl_mvm_scan_rate_n_flags(mvm, req->channels[0]->band,
						  req->no_cck);

	cmd->tx_cmd.len =
		cpu_to_le16(iwl_mvm_fill_probe_req(
			    (struct ieee80211_mgmt *)cmd->data,
			    vif->addr,
			    req->n_ssids, ssid, ssid_len,
			    req->ie, req->ie_len, NULL, 0,
			    mvm->fw->ucode_capa.max_probe_length));

	iwl_mvm_scan_fill_channels(cmd, req, basic_ssid, &params);

	cmd->len = cpu_to_le16(sizeof(struct iwl_scan_cmd) +
		le16_to_cpu(cmd->tx_cmd.len) +
		(cmd->channel_count * sizeof(struct iwl_scan_channel)));
	hcmd.len[0] = le16_to_cpu(cmd->len);

	status = SCAN_RESPONSE_OK;
	ret = iwl_mvm_send_cmd_status(mvm, &hcmd, &status);
	if (!ret && status == SCAN_RESPONSE_OK) {
		IWL_DEBUG_SCAN(mvm, "Scan request was sent successfully\n");
	} else {
		/*
		 * If the scan failed, it usually means that the FW was unable
		 * to allocate the time events. Warn on it, but maybe we
		 * should try to send the command again with different params.
		 */
		IWL_ERR(mvm, "Scan failed! status 0x%x ret %d\n",
			status, ret);
		mvm->scan_status = IWL_MVM_SCAN_NONE;
		ret = -EIO;
	}
	return ret;
}

int iwl_mvm_rx_scan_response(struct iwl_mvm *mvm, struct iwl_rx_cmd_buffer *rxb,
			  struct iwl_device_cmd *cmd)
{
	struct iwl_rx_packet *pkt = rxb_addr(rxb);
	struct iwl_cmd_response *resp = (void *)pkt->data;

	IWL_DEBUG_SCAN(mvm, "Scan response received. status 0x%x\n",
		       le32_to_cpu(resp->status));
	return 0;
}

int iwl_mvm_rx_scan_complete(struct iwl_mvm *mvm, struct iwl_rx_cmd_buffer *rxb,
			  struct iwl_device_cmd *cmd)
{
	struct iwl_rx_packet *pkt = rxb_addr(rxb);
	struct iwl_scan_complete_notif *notif = (void *)pkt->data;

	lockdep_assert_held(&mvm->mutex);

	IWL_DEBUG_SCAN(mvm, "Scan complete: status=0x%x scanned channels=%d\n",
		       notif->status, notif->scanned_channels);

	if (mvm->scan_status == IWL_MVM_SCAN_OS)
		mvm->scan_status = IWL_MVM_SCAN_NONE;
	ieee80211_scan_completed(mvm->hw, notif->status != SCAN_COMP_STATUS_OK);

	iwl_mvm_unref(mvm, IWL_MVM_REF_SCAN);

	return 0;
}

int iwl_mvm_rx_scan_offload_results(struct iwl_mvm *mvm,
				    struct iwl_rx_cmd_buffer *rxb,
				    struct iwl_device_cmd *cmd)
{
	struct iwl_rx_packet *pkt = rxb_addr(rxb);
	u8 client_bitmap = 0;

	if (!(mvm->fw->ucode_capa.api[0] & IWL_UCODE_TLV_API_LMAC_SCAN)) {
		struct iwl_sched_scan_results *notif = (void *)pkt->data;

		client_bitmap = notif->client_bitmap;
	}

	if (mvm->fw->ucode_capa.api[0] & IWL_UCODE_TLV_API_LMAC_SCAN ||
	    client_bitmap & SCAN_CLIENT_SCHED_SCAN) {
		if (mvm->scan_status == IWL_MVM_SCAN_SCHED) {
			IWL_DEBUG_SCAN(mvm, "Scheduled scan results\n");
			ieee80211_sched_scan_results(mvm->hw);
		} else {
			IWL_DEBUG_SCAN(mvm, "Scan results\n");
		}
	}

	return 0;
}

static bool iwl_mvm_scan_abort_notif(struct iwl_notif_wait_data *notif_wait,
				     struct iwl_rx_packet *pkt, void *data)
{
	struct iwl_mvm *mvm =
		container_of(notif_wait, struct iwl_mvm, notif_wait);
	struct iwl_scan_complete_notif *notif;
	u32 *resp;

	switch (pkt->hdr.cmd) {
	case SCAN_ABORT_CMD:
		resp = (void *)pkt->data;
		if (*resp == CAN_ABORT_STATUS) {
			IWL_DEBUG_SCAN(mvm,
				       "Scan can be aborted, wait until completion\n");
			return false;
		}

		/*
		 * If scan cannot be aborted, it means that we had a
		 * SCAN_COMPLETE_NOTIFICATION in the pipe and it called
		 * ieee80211_scan_completed already.
		 */
		IWL_DEBUG_SCAN(mvm, "Scan cannot be aborted, exit now: %d\n",
			       *resp);
		return true;

	case SCAN_COMPLETE_NOTIFICATION:
		notif = (void *)pkt->data;
		IWL_DEBUG_SCAN(mvm, "Scan aborted: status 0x%x\n",
			       notif->status);
		return true;

	default:
		WARN_ON(1);
		return false;
	};
}

static int iwl_mvm_cancel_regular_scan(struct iwl_mvm *mvm)
{
	struct iwl_notification_wait wait_scan_abort;
	static const u8 scan_abort_notif[] = { SCAN_ABORT_CMD,
					       SCAN_COMPLETE_NOTIFICATION };
	int ret;

	if (mvm->scan_status == IWL_MVM_SCAN_NONE)
		return 0;

	if (iwl_mvm_is_radio_killed(mvm)) {
		ieee80211_scan_completed(mvm->hw, true);
		iwl_mvm_unref(mvm, IWL_MVM_REF_SCAN);
		mvm->scan_status = IWL_MVM_SCAN_NONE;
		return 0;
	}

	iwl_init_notification_wait(&mvm->notif_wait, &wait_scan_abort,
				   scan_abort_notif,
				   ARRAY_SIZE(scan_abort_notif),
				   iwl_mvm_scan_abort_notif, NULL);

	ret = iwl_mvm_send_cmd_pdu(mvm, SCAN_ABORT_CMD, 0, 0, NULL);
	if (ret) {
		IWL_ERR(mvm, "Couldn't send SCAN_ABORT_CMD: %d\n", ret);
		/* mac80211's state will be cleaned in the nic_restart flow */
		goto out_remove_notif;
	}

	return iwl_wait_notification(&mvm->notif_wait, &wait_scan_abort, HZ);

out_remove_notif:
	iwl_remove_notification(&mvm->notif_wait, &wait_scan_abort);
	return ret;
}

int iwl_mvm_rx_scan_offload_complete_notif(struct iwl_mvm *mvm,
					   struct iwl_rx_cmd_buffer *rxb,
					   struct iwl_device_cmd *cmd)
{
	struct iwl_rx_packet *pkt = rxb_addr(rxb);
	u8 status, ebs_status;

	if (mvm->fw->ucode_capa.api[0] & IWL_UCODE_TLV_API_LMAC_SCAN) {
		struct iwl_periodic_scan_complete *scan_notif;

		scan_notif = (void *)pkt->data;
		status = scan_notif->status;
		ebs_status = scan_notif->ebs_status;
	} else  {
		struct iwl_scan_offload_complete *scan_notif;

		scan_notif = (void *)pkt->data;
		status = scan_notif->status;
		ebs_status = scan_notif->ebs_status;
	}
	/* scan status must be locked for proper checking */
	lockdep_assert_held(&mvm->mutex);

	IWL_DEBUG_SCAN(mvm,
		       "%s completed, status %s, EBS status %s\n",
		       mvm->scan_status == IWL_MVM_SCAN_SCHED ?
				"Scheduled scan" : "Scan",
		       status == IWL_SCAN_OFFLOAD_COMPLETED ?
				"completed" : "aborted",
		       ebs_status == IWL_SCAN_EBS_SUCCESS ?
				"success" : "failed");


	/* only call mac80211 completion if the stop was initiated by FW */
	if (mvm->scan_status == IWL_MVM_SCAN_SCHED) {
		mvm->scan_status = IWL_MVM_SCAN_NONE;
		ieee80211_sched_scan_stopped(mvm->hw);
	} else if (mvm->scan_status == IWL_MVM_SCAN_OS) {
		mvm->scan_status = IWL_MVM_SCAN_NONE;
		ieee80211_scan_completed(mvm->hw,
					 status == IWL_SCAN_OFFLOAD_ABORTED);
	}

	mvm->last_ebs_successful = !ebs_status;

	return 0;
}

static void iwl_scan_offload_build_tx_cmd(struct iwl_mvm *mvm,
					  struct ieee80211_vif *vif,
					  struct ieee80211_scan_ies *ies,
					  enum ieee80211_band band,
					  struct iwl_tx_cmd *cmd,
					  u8 *data)
{
	u16 cmd_len;

	cmd->tx_flags = cpu_to_le32(TX_CMD_FLG_SEQ_CTL);
	cmd->life_time = cpu_to_le32(TX_CMD_LIFE_TIME_INFINITE);
	cmd->sta_id = mvm->aux_sta.sta_id;

	cmd->rate_n_flags = iwl_mvm_scan_rate_n_flags(mvm, band, false);

	cmd_len = iwl_mvm_fill_probe_req((struct ieee80211_mgmt *)data,
					 vif->addr,
					 1, NULL, 0,
					 ies->ies[band], ies->len[band],
					 ies->common_ies, ies->common_ie_len,
					 SCAN_OFFLOAD_PROBE_REQ_SIZE);
	cmd->len = cpu_to_le16(cmd_len);
}

static void iwl_build_scan_cmd(struct iwl_mvm *mvm,
			       struct ieee80211_vif *vif,
			       struct cfg80211_sched_scan_request *req,
			       struct iwl_scan_offload_cmd *scan,
			       struct iwl_mvm_scan_params *params)
{
	scan->channel_count = req->n_channels;
	scan->quiet_time = cpu_to_le16(IWL_ACTIVE_QUIET_TIME);
	scan->quiet_plcp_th = cpu_to_le16(IWL_PLCP_QUIET_THRESH);
	scan->good_CRC_th = IWL_GOOD_CRC_TH_DEFAULT;
	scan->rx_chain = iwl_mvm_scan_rx_chain(mvm);

	scan->max_out_time = cpu_to_le32(params->max_out_time);
	scan->suspend_time = cpu_to_le32(params->suspend_time);

	scan->filter_flags |= cpu_to_le32(MAC_FILTER_ACCEPT_GRP |
					  MAC_FILTER_IN_BEACON);
	scan->scan_type = cpu_to_le32(SCAN_TYPE_BACKGROUND);
	scan->rep_count = cpu_to_le32(1);

	if (params->passive_fragmented)
		scan->scan_flags |= SCAN_FLAGS_FRAGMENTED_SCAN;
}

static int iwl_ssid_exist(u8 *ssid, u8 ssid_len, struct iwl_ssid_ie *ssid_list)
{
	int i;

	for (i = 0; i < PROBE_OPTION_MAX; i++) {
		if (!ssid_list[i].len)
			break;
		if (ssid_list[i].len == ssid_len &&
		    !memcmp(ssid_list->ssid, ssid, ssid_len))
			return i;
	}
	return -1;
}

static void iwl_scan_offload_build_ssid(struct cfg80211_sched_scan_request *req,
					struct iwl_ssid_ie *direct_scan,
					u32 *ssid_bitmap, bool basic_ssid)
{
	int i, j;
	int index;

	/*
	 * copy SSIDs from match list.
	 * iwl_config_sched_scan_profiles() uses the order of these ssids to
	 * config match list.
	 */
	for (i = 0; i < req->n_match_sets && i < PROBE_OPTION_MAX; i++) {
		/* skip empty SSID matchsets */
		if (!req->match_sets[i].ssid.ssid_len)
			continue;
		direct_scan[i].id = WLAN_EID_SSID;
		direct_scan[i].len = req->match_sets[i].ssid.ssid_len;
		memcpy(direct_scan[i].ssid, req->match_sets[i].ssid.ssid,
		       direct_scan[i].len);
	}

	/* add SSIDs from scan SSID list */
	*ssid_bitmap = 0;
	for (j = 0; j < req->n_ssids && i < PROBE_OPTION_MAX; j++) {
		index = iwl_ssid_exist(req->ssids[j].ssid,
				       req->ssids[j].ssid_len,
				       direct_scan);
		if (index < 0) {
			if (!req->ssids[j].ssid_len && basic_ssid)
				continue;
			direct_scan[i].id = WLAN_EID_SSID;
			direct_scan[i].len = req->ssids[j].ssid_len;
			memcpy(direct_scan[i].ssid, req->ssids[j].ssid,
			       direct_scan[i].len);
			*ssid_bitmap |= BIT(i + 1);
			i++;
		} else {
			*ssid_bitmap |= BIT(index + 1);
		}
	}
}

static void iwl_build_channel_cfg(struct iwl_mvm *mvm,
				  struct cfg80211_sched_scan_request *req,
				  u8 *channels_buffer,
				  enum ieee80211_band band,
				  int *head,
				  u32 ssid_bitmap,
				  struct iwl_mvm_scan_params *params)
{
<<<<<<< HEAD
	int i, index = 0;

	for (i = 0; i < req->n_channels; i++) {
		struct ieee80211_channel *chan = req->channels[i];

		if (chan->band != band)
			continue;

		index = *head;
		(*head)++;

		channels->channel_number[index] = cpu_to_le16(chan->hw_value);
		channels->dwell_time[index][0] = params->dwell[band].active;
		channels->dwell_time[index][1] = params->dwell[band].passive;
=======
	u32 n_channels = mvm->fw->ucode_capa.n_scan_channels;
	__le32 *type = (__le32 *)channels_buffer;
	__le16 *channel_number = (__le16 *)(type + n_channels);
	__le16 *iter_count = channel_number + n_channels;
	__le32 *iter_interval = (__le32 *)(iter_count + n_channels);
	u8 *active_dwell = (u8 *)(iter_interval + n_channels);
	u8 *passive_dwell = active_dwell + n_channels;
	int i, index = 0;

	for (i = 0; i < req->n_channels; i++) {
		struct ieee80211_channel *chan = req->channels[i];

		if (chan->band != band)
			continue;

		index = *head;
		(*head)++;

		channel_number[index] = cpu_to_le16(chan->hw_value);
		active_dwell[index] = params->dwell[band].active;
		passive_dwell[index] = params->dwell[band].passive;
>>>>>>> bfe01a5b

		iter_count[index] = cpu_to_le16(1);
		iter_interval[index] = 0;

		if (!(chan->flags & IEEE80211_CHAN_NO_IR))
<<<<<<< HEAD
			channels->type[index] |=
				cpu_to_le32(IWL_SCAN_OFFLOAD_CHANNEL_ACTIVE);

		channels->type[index] |=
				cpu_to_le32(IWL_SCAN_OFFLOAD_CHANNEL_FULL |
					    IWL_SCAN_OFFLOAD_CHANNEL_PARTIAL);

		if (chan->flags & IEEE80211_CHAN_NO_HT40)
			channels->type[index] |=
=======
			type[index] |=
				cpu_to_le32(IWL_SCAN_OFFLOAD_CHANNEL_ACTIVE);

		type[index] |= cpu_to_le32(IWL_SCAN_OFFLOAD_CHANNEL_FULL |
					   IWL_SCAN_OFFLOAD_CHANNEL_PARTIAL);

		if (chan->flags & IEEE80211_CHAN_NO_HT40)
			type[index] |=
>>>>>>> bfe01a5b
				cpu_to_le32(IWL_SCAN_OFFLOAD_CHANNEL_NARROW);

		/* scan for all SSIDs from req->ssids */
		type[index] |= cpu_to_le32(ssid_bitmap);
	}
}

int iwl_mvm_config_sched_scan(struct iwl_mvm *mvm,
			      struct ieee80211_vif *vif,
			      struct cfg80211_sched_scan_request *req,
			      struct ieee80211_scan_ies *ies)
{
	int band_2ghz = mvm->nvm_data->bands[IEEE80211_BAND_2GHZ].n_channels;
	int band_5ghz = mvm->nvm_data->bands[IEEE80211_BAND_5GHZ].n_channels;
	int head = 0;
	u32 ssid_bitmap;
	int cmd_len;
	int ret;
	u8 *probes;
	bool basic_ssid = !(mvm->fw->ucode_capa.flags &
			    IWL_UCODE_TLV_FLAGS_NO_BASIC_SSID);

	struct iwl_scan_offload_cfg *scan_cfg;
	struct iwl_host_cmd cmd = {
		.id = SCAN_OFFLOAD_CONFIG_CMD,
	};
	struct iwl_mvm_scan_params params = {};

	lockdep_assert_held(&mvm->mutex);

	cmd_len = sizeof(struct iwl_scan_offload_cfg) +
		  mvm->fw->ucode_capa.n_scan_channels * IWL_SCAN_CHAN_SIZE +
		  2 * SCAN_OFFLOAD_PROBE_REQ_SIZE;

	scan_cfg = kzalloc(cmd_len, GFP_KERNEL);
	if (!scan_cfg)
		return -ENOMEM;

	probes = scan_cfg->data +
		mvm->fw->ucode_capa.n_scan_channels * IWL_SCAN_CHAN_SIZE;

	iwl_mvm_scan_calc_params(mvm, vif, req->n_ssids, 0, &params);
	iwl_build_scan_cmd(mvm, vif, req, &scan_cfg->scan_cmd, &params);
	scan_cfg->scan_cmd.len = cpu_to_le16(cmd_len);

	iwl_scan_offload_build_ssid(req, scan_cfg->scan_cmd.direct_scan,
				    &ssid_bitmap, basic_ssid);
	/* build tx frames for supported bands */
	if (band_2ghz) {
		iwl_scan_offload_build_tx_cmd(mvm, vif, ies,
					      IEEE80211_BAND_2GHZ,
					      &scan_cfg->scan_cmd.tx_cmd[0],
<<<<<<< HEAD
					      scan_cfg->data);
		iwl_build_channel_cfg(mvm, req, &scan_cfg->channel_cfg,
=======
					      probes);
		iwl_build_channel_cfg(mvm, req, scan_cfg->data,
>>>>>>> bfe01a5b
				      IEEE80211_BAND_2GHZ, &head,
				      ssid_bitmap, &params);
	}
	if (band_5ghz) {
		iwl_scan_offload_build_tx_cmd(mvm, vif, ies,
					      IEEE80211_BAND_5GHZ,
					      &scan_cfg->scan_cmd.tx_cmd[1],
					      probes +
						SCAN_OFFLOAD_PROBE_REQ_SIZE);
<<<<<<< HEAD
		iwl_build_channel_cfg(mvm, req, &scan_cfg->channel_cfg,
=======
		iwl_build_channel_cfg(mvm, req, scan_cfg->data,
>>>>>>> bfe01a5b
				      IEEE80211_BAND_5GHZ, &head,
				      ssid_bitmap, &params);
	}

	cmd.data[0] = scan_cfg;
	cmd.len[0] = cmd_len;
	cmd.dataflags[0] = IWL_HCMD_DFL_NOCOPY;

	IWL_DEBUG_SCAN(mvm, "Sending scheduled scan config\n");

	ret = iwl_mvm_send_cmd(mvm, &cmd);
	kfree(scan_cfg);
	return ret;
}

int iwl_mvm_config_sched_scan_profiles(struct iwl_mvm *mvm,
				       struct cfg80211_sched_scan_request *req)
{
	struct iwl_scan_offload_profile *profile;
	struct iwl_scan_offload_profile_cfg *profile_cfg;
	struct iwl_scan_offload_blacklist *blacklist;
	struct iwl_host_cmd cmd = {
		.id = SCAN_OFFLOAD_UPDATE_PROFILES_CMD,
		.len[1] = sizeof(*profile_cfg),
		.dataflags[0] = IWL_HCMD_DFL_NOCOPY,
		.dataflags[1] = IWL_HCMD_DFL_NOCOPY,
	};
	int blacklist_len;
	int i;
	int ret;

	if (WARN_ON(req->n_match_sets > IWL_SCAN_MAX_PROFILES))
			return -EIO;

	if (mvm->fw->ucode_capa.flags & IWL_UCODE_TLV_FLAGS_SHORT_BL)
		blacklist_len = IWL_SCAN_SHORT_BLACKLIST_LEN;
	else
		blacklist_len = IWL_SCAN_MAX_BLACKLIST_LEN;

	blacklist = kzalloc(sizeof(*blacklist) * blacklist_len, GFP_KERNEL);
	if (!blacklist)
		return -ENOMEM;

	profile_cfg = kzalloc(sizeof(*profile_cfg), GFP_KERNEL);
	if (!profile_cfg) {
		ret = -ENOMEM;
		goto free_blacklist;
	}

	cmd.data[0] = blacklist;
	cmd.len[0] = sizeof(*blacklist) * blacklist_len;
	cmd.data[1] = profile_cfg;

	/* No blacklist configuration */

	profile_cfg->num_profiles = req->n_match_sets;
	profile_cfg->active_clients = SCAN_CLIENT_SCHED_SCAN;
	profile_cfg->pass_match = SCAN_CLIENT_SCHED_SCAN;
	profile_cfg->match_notify = SCAN_CLIENT_SCHED_SCAN;
	if (!req->n_match_sets || !req->match_sets[0].ssid.ssid_len)
		profile_cfg->any_beacon_notify = SCAN_CLIENT_SCHED_SCAN;

	for (i = 0; i < req->n_match_sets; i++) {
		profile = &profile_cfg->profiles[i];
		profile->ssid_index = i;
		/* Support any cipher and auth algorithm */
		profile->unicast_cipher = 0xff;
		profile->auth_alg = 0xff;
		profile->network_type = IWL_NETWORK_TYPE_ANY;
		profile->band_selection = IWL_SCAN_OFFLOAD_SELECT_ANY;
		profile->client_bitmap = SCAN_CLIENT_SCHED_SCAN;
	}

	IWL_DEBUG_SCAN(mvm, "Sending scheduled scan profile config\n");

	ret = iwl_mvm_send_cmd(mvm, &cmd);
	kfree(profile_cfg);
free_blacklist:
	kfree(blacklist);

	return ret;
}

int iwl_mvm_sched_scan_start(struct iwl_mvm *mvm,
			     struct cfg80211_sched_scan_request *req)
{
	struct iwl_scan_offload_req scan_req = {
		.watchdog = IWL_SCHED_SCAN_WATCHDOG,

		.schedule_line[0].iterations = IWL_FAST_SCHED_SCAN_ITERATIONS,
		.schedule_line[0].delay = cpu_to_le16(req->interval / 1000),
		.schedule_line[0].full_scan_mul = 1,

		.schedule_line[1].iterations = 0xff,
		.schedule_line[1].delay = cpu_to_le16(req->interval / 1000),
		.schedule_line[1].full_scan_mul = IWL_FULL_SCAN_MULTIPLIER,
	};

	if (req->n_match_sets && req->match_sets[0].ssid.ssid_len) {
		IWL_DEBUG_SCAN(mvm,
			       "Sending scheduled scan with filtering, filter len %d\n",
			       req->n_match_sets);
	} else {
		IWL_DEBUG_SCAN(mvm,
			       "Sending Scheduled scan without filtering\n");
		scan_req.flags |= cpu_to_le16(IWL_SCAN_OFFLOAD_FLAG_PASS_ALL);
	}

	if (mvm->last_ebs_successful &&
	    mvm->fw->ucode_capa.flags & IWL_UCODE_TLV_FLAGS_EBS_SUPPORT)
		scan_req.flags |=
			cpu_to_le16(IWL_SCAN_OFFLOAD_FLAG_EBS_ACCURATE_MODE);

	return iwl_mvm_send_cmd_pdu(mvm, SCAN_OFFLOAD_REQUEST_CMD, 0,
				    sizeof(scan_req), &scan_req);
}

static int iwl_mvm_send_scan_offload_abort(struct iwl_mvm *mvm)
{
	int ret;
	struct iwl_host_cmd cmd = {
		.id = SCAN_OFFLOAD_ABORT_CMD,
	};
	u32 status;

	/* Exit instantly with error when device is not ready
	 * to receive scan abort command or it does not perform
	 * scheduled scan currently */
	if (mvm->scan_status != IWL_MVM_SCAN_SCHED &&
	    (!(mvm->fw->ucode_capa.api[0] & IWL_UCODE_TLV_API_LMAC_SCAN) ||
	     mvm->scan_status != IWL_MVM_SCAN_OS))
		return -EIO;

	ret = iwl_mvm_send_cmd_status(mvm, &cmd, &status);
	if (ret)
		return ret;

	if (status != CAN_ABORT_STATUS) {
		/*
		 * The scan abort will return 1 for success or
		 * 2 for "failure".  A failure condition can be
		 * due to simply not being in an active scan which
		 * can occur if we send the scan abort before the
		 * microcode has notified us that a scan is completed.
		 */
		IWL_DEBUG_SCAN(mvm, "SCAN OFFLOAD ABORT ret %d.\n", status);
		ret = -ENOENT;
	}

	return ret;
}

int iwl_mvm_scan_offload_stop(struct iwl_mvm *mvm, bool notify)
{
	int ret;
	struct iwl_notification_wait wait_scan_done;
	static const u8 scan_done_notif[] = { SCAN_OFFLOAD_COMPLETE, };
	bool sched = mvm->scan_status == IWL_MVM_SCAN_SCHED;

	lockdep_assert_held(&mvm->mutex);

	if (mvm->scan_status != IWL_MVM_SCAN_SCHED &&
	    (!(mvm->fw->ucode_capa.api[0] & IWL_UCODE_TLV_API_LMAC_SCAN) ||
	     mvm->scan_status != IWL_MVM_SCAN_OS)) {
		IWL_DEBUG_SCAN(mvm, "No scan to stop\n");
		return 0;
	}

	iwl_init_notification_wait(&mvm->notif_wait, &wait_scan_done,
				   scan_done_notif,
				   ARRAY_SIZE(scan_done_notif),
				   NULL, NULL);

	ret = iwl_mvm_send_scan_offload_abort(mvm);
	if (ret) {
		IWL_DEBUG_SCAN(mvm, "Send stop %sscan failed %d\n",
			       sched ? "offloaded " : "", ret);
		iwl_remove_notification(&mvm->notif_wait, &wait_scan_done);
		return ret;
	}

	IWL_DEBUG_SCAN(mvm, "Successfully sent stop %sscan\n",
		       sched ? "offloaded " : "");

	ret = iwl_wait_notification(&mvm->notif_wait, &wait_scan_done, 1 * HZ);
	if (ret)
		return ret;

	/*
	 * Clear the scan status so the next scan requests will succeed. This
	 * also ensures the Rx handler doesn't do anything, as the scan was
	 * stopped from above.
	 */
	mvm->scan_status = IWL_MVM_SCAN_NONE;

	if (notify) {
		if (sched)
			ieee80211_sched_scan_stopped(mvm->hw);
		else
			ieee80211_scan_completed(mvm->hw, true);
	}

	return 0;
}

static void iwl_mvm_unified_scan_fill_tx_cmd(struct iwl_mvm *mvm,
					     struct iwl_scan_req_tx_cmd *tx_cmd,
					     bool no_cck)
{
	tx_cmd[0].tx_flags = cpu_to_le32(TX_CMD_FLG_SEQ_CTL |
					 TX_CMD_FLG_BT_DIS);
	tx_cmd[0].rate_n_flags = iwl_mvm_scan_rate_n_flags(mvm,
							   IEEE80211_BAND_2GHZ,
							   no_cck);
	tx_cmd[0].sta_id = mvm->aux_sta.sta_id;

	tx_cmd[1].tx_flags = cpu_to_le32(TX_CMD_FLG_SEQ_CTL |
					 TX_CMD_FLG_BT_DIS);
	tx_cmd[1].rate_n_flags = iwl_mvm_scan_rate_n_flags(mvm,
							   IEEE80211_BAND_5GHZ,
							   no_cck);
	tx_cmd[1].sta_id = mvm->aux_sta.sta_id;
}

static void
iwl_mvm_lmac_scan_cfg_channels(struct iwl_mvm *mvm,
			       struct ieee80211_channel **channels,
			       int n_channels, u32 ssid_bitmap,
			       struct iwl_scan_req_unified_lmac *cmd)
{
	struct iwl_scan_channel_cfg_lmac *channel_cfg = (void *)&cmd->data;
	int i;

	for (i = 0; i < n_channels; i++) {
		channel_cfg[i].channel_num =
			cpu_to_le16(channels[i]->hw_value);
		channel_cfg[i].iter_count = cpu_to_le16(1);
		channel_cfg[i].iter_interval = 0;
		channel_cfg[i].flags =
			cpu_to_le32(IWL_UNIFIED_SCAN_CHANNEL_PARTIAL |
				    ssid_bitmap);
	}
}

static void
iwl_mvm_build_unified_scan_probe(struct iwl_mvm *mvm, struct ieee80211_vif *vif,
				 struct ieee80211_scan_ies *ies,
				 struct iwl_scan_req_unified_lmac *cmd)
{
	struct iwl_scan_probe_req *preq = (void *)(cmd->data +
		sizeof(struct iwl_scan_channel_cfg_lmac) *
			mvm->fw->ucode_capa.n_scan_channels);
	struct ieee80211_mgmt *frame = (struct ieee80211_mgmt *)preq->buf;
	u8 *pos;

	frame->frame_control = cpu_to_le16(IEEE80211_STYPE_PROBE_REQ);
	eth_broadcast_addr(frame->da);
	memcpy(frame->sa, vif->addr, ETH_ALEN);
	eth_broadcast_addr(frame->bssid);
	frame->seq_ctrl = 0;

	pos = frame->u.probe_req.variable;
	*pos++ = WLAN_EID_SSID;
	*pos++ = 0;

	preq->mac_header.offset = 0;
	preq->mac_header.len = cpu_to_le16(24 + 2);

	memcpy(pos, ies->ies[IEEE80211_BAND_2GHZ],
	       ies->len[IEEE80211_BAND_2GHZ]);
	preq->band_data[0].offset = cpu_to_le16(pos - preq->buf);
	preq->band_data[0].len = cpu_to_le16(ies->len[IEEE80211_BAND_2GHZ]);
	pos += ies->len[IEEE80211_BAND_2GHZ];

	memcpy(pos, ies->ies[IEEE80211_BAND_5GHZ],
	       ies->len[IEEE80211_BAND_5GHZ]);
	preq->band_data[1].offset = cpu_to_le16(pos - preq->buf);
	preq->band_data[1].len = cpu_to_le16(ies->len[IEEE80211_BAND_5GHZ]);
	pos += ies->len[IEEE80211_BAND_5GHZ];

	memcpy(pos, ies->common_ies, ies->common_ie_len);
	preq->common_data.offset = cpu_to_le16(pos - preq->buf);
	preq->common_data.len = cpu_to_le16(ies->common_ie_len);
}

static void
iwl_mvm_build_generic_unified_scan_cmd(struct iwl_mvm *mvm,
				       struct iwl_scan_req_unified_lmac *cmd,
				       struct iwl_mvm_scan_params *params)
{
	memset(cmd, 0, ksize(cmd));
	cmd->active_dwell = (u8)params->dwell[IEEE80211_BAND_2GHZ].active;
	cmd->passive_dwell = (u8)params->dwell[IEEE80211_BAND_2GHZ].passive;
	/* TODO: Use params; now fragmented isn't used. */
	cmd->fragmented_dwell = 0;
	cmd->rx_chain_select = iwl_mvm_scan_rx_chain(mvm);
	cmd->max_out_time = cpu_to_le32(params->max_out_time);
	cmd->suspend_time = cpu_to_le32(params->suspend_time);
	cmd->scan_prio = cpu_to_le32(IWL_SCAN_PRIORITY_HIGH);
	cmd->iter_num = cpu_to_le32(1);

	if (mvm->fw->ucode_capa.flags & IWL_UCODE_TLV_FLAGS_EBS_SUPPORT &&
	    mvm->last_ebs_successful) {
		cmd->channel_opt[0].flags =
			cpu_to_le16(IWL_SCAN_CHANNEL_FLAG_EBS |
				    IWL_SCAN_CHANNEL_FLAG_EBS_ACCURATE |
				    IWL_SCAN_CHANNEL_FLAG_CACHE_ADD);
		cmd->channel_opt[1].flags =
			cpu_to_le16(IWL_SCAN_CHANNEL_FLAG_EBS |
				    IWL_SCAN_CHANNEL_FLAG_EBS_ACCURATE |
				    IWL_SCAN_CHANNEL_FLAG_CACHE_ADD);
	}
}

int iwl_mvm_unified_scan_lmac(struct iwl_mvm *mvm,
			      struct ieee80211_vif *vif,
			      struct ieee80211_scan_request *req)
{
	struct iwl_host_cmd hcmd = {
		.id = SCAN_OFFLOAD_REQUEST_CMD,
		.len = { sizeof(struct iwl_scan_req_unified_lmac) +
			 sizeof(struct iwl_scan_channel_cfg_lmac) *
				mvm->fw->ucode_capa.n_scan_channels +
			 sizeof(struct iwl_scan_probe_req), },
		.data = { mvm->scan_cmd, },
		.dataflags = { IWL_HCMD_DFL_NOCOPY, },
	};
	struct iwl_scan_req_unified_lmac *cmd = mvm->scan_cmd;
	struct iwl_mvm_scan_params params = {};
	u32 flags;
	int ssid_bitmap = 0;
	int ret, i;

	lockdep_assert_held(&mvm->mutex);

	/* we should have failed registration if scan_cmd was NULL */
	if (WARN_ON(mvm->scan_cmd == NULL))
		return -ENOMEM;

	if (WARN_ON_ONCE(req->req.n_ssids > PROBE_OPTION_MAX ||
			 req->ies.common_ie_len + req->ies.len[0] +
				req->ies.len[1] + 24 + 2 >
					SCAN_OFFLOAD_PROBE_REQ_SIZE ||
			 req->req.n_channels >
				mvm->fw->ucode_capa.n_scan_channels))
		return -1;

	mvm->scan_status = IWL_MVM_SCAN_OS;

	iwl_mvm_scan_calc_params(mvm, vif, req->req.n_ssids, req->req.flags,
				 &params);

	iwl_mvm_build_generic_unified_scan_cmd(mvm, cmd, &params);

	cmd->n_channels = (u8)req->req.n_channels;

	flags = IWL_MVM_LMAC_SCAN_FLAG_PASS_ALL;

	if (req->req.n_ssids == 1 && req->req.ssids[0].ssid_len != 0)
		flags |= IWL_MVM_LMAC_SCAN_FLAG_PRE_CONNECTION;

	if (params.passive_fragmented)
		flags |= IWL_MVM_LMAC_SCAN_FLAG_FRAGMENTED;

	if (req->req.n_ssids == 0)
		flags |= IWL_MVM_LMAC_SCAN_FLAG_PASSIVE;

	cmd->scan_flags = cpu_to_le32(flags);

	cmd->flags = iwl_mvm_scan_rxon_flags(req->req.channels[0]->band);
	cmd->filter_flags = cpu_to_le32(MAC_FILTER_ACCEPT_GRP |
					MAC_FILTER_IN_BEACON);
	iwl_mvm_unified_scan_fill_tx_cmd(mvm, cmd->tx_cmd, req->req.no_cck);
	iwl_mvm_scan_fill_ssids(cmd->direct_scan, req->req.ssids,
				req->req.n_ssids, 0);

	cmd->schedule[0].delay = 0;
	cmd->schedule[0].iterations = 1;
	cmd->schedule[0].full_scan_mul = 0;
	cmd->schedule[1].delay = 0;
	cmd->schedule[1].iterations = 0;
	cmd->schedule[1].full_scan_mul = 0;

	for (i = 1; i <= req->req.n_ssids; i++)
		ssid_bitmap |= BIT(i);

	iwl_mvm_lmac_scan_cfg_channels(mvm, req->req.channels,
				       req->req.n_channels, ssid_bitmap,
				       cmd);

	iwl_mvm_build_unified_scan_probe(mvm, vif, &req->ies, cmd);

	ret = iwl_mvm_send_cmd(mvm, &hcmd);
	if (!ret) {
		IWL_DEBUG_SCAN(mvm, "Scan request was sent successfully\n");
	} else {
		/*
		 * If the scan failed, it usually means that the FW was unable
		 * to allocate the time events. Warn on it, but maybe we
		 * should try to send the command again with different params.
		 */
		IWL_ERR(mvm, "Scan failed! ret %d\n", ret);
		mvm->scan_status = IWL_MVM_SCAN_NONE;
		ret = -EIO;
	}
	return ret;
}

int iwl_mvm_unified_sched_scan_lmac(struct iwl_mvm *mvm,
				    struct ieee80211_vif *vif,
				    struct cfg80211_sched_scan_request *req,
				    struct ieee80211_scan_ies *ies)
{
	struct iwl_host_cmd hcmd = {
		.id = SCAN_OFFLOAD_REQUEST_CMD,
		.len = { sizeof(struct iwl_scan_req_unified_lmac) +
			 sizeof(struct iwl_scan_channel_cfg_lmac) *
				mvm->fw->ucode_capa.n_scan_channels +
			 sizeof(struct iwl_scan_probe_req), },
		.data = { mvm->scan_cmd, },
		.dataflags = { IWL_HCMD_DFL_NOCOPY, },
	};
	struct iwl_scan_req_unified_lmac *cmd = mvm->scan_cmd;
	struct iwl_mvm_scan_params params = {};
	int ret;
	u32 flags = 0, ssid_bitmap = 0;

	lockdep_assert_held(&mvm->mutex);

	/* we should have failed registration if scan_cmd was NULL */
	if (WARN_ON(mvm->scan_cmd == NULL))
		return -ENOMEM;

	if (WARN_ON_ONCE(req->n_ssids > PROBE_OPTION_MAX ||
			 ies->common_ie_len + ies->len[0] + ies->len[1] + 24 + 2
				> SCAN_OFFLOAD_PROBE_REQ_SIZE ||
			 req->n_channels > mvm->fw->ucode_capa.n_scan_channels))
		return -ENOBUFS;

	iwl_mvm_scan_calc_params(mvm, vif, req->n_ssids, 0, &params);

	iwl_mvm_build_generic_unified_scan_cmd(mvm, cmd, &params);

	cmd->n_channels = (u8)req->n_channels;

	if (req->n_match_sets && req->match_sets[0].ssid.ssid_len) {
		IWL_DEBUG_SCAN(mvm,
			       "Sending scheduled scan with filtering, n_match_sets %d\n",
			       req->n_match_sets);
	} else {
		IWL_DEBUG_SCAN(mvm,
			       "Sending Scheduled scan without filtering\n");
		flags |= IWL_MVM_LMAC_SCAN_FLAG_PASS_ALL;
	}

	if (req->n_ssids == 1 && req->ssids[0].ssid_len != 0)
		flags |= IWL_MVM_LMAC_SCAN_FLAG_PRE_CONNECTION;

	if (params.passive_fragmented)
		flags |= IWL_MVM_LMAC_SCAN_FLAG_FRAGMENTED;

	if (req->n_ssids == 0)
		flags |= IWL_MVM_LMAC_SCAN_FLAG_PASSIVE;

	cmd->scan_flags = cpu_to_le32(flags);

	cmd->flags = iwl_mvm_scan_rxon_flags(req->channels[0]->band);
	cmd->filter_flags = cpu_to_le32(MAC_FILTER_ACCEPT_GRP |
					MAC_FILTER_IN_BEACON);
	iwl_mvm_unified_scan_fill_tx_cmd(mvm, cmd->tx_cmd, false);
	iwl_scan_offload_build_ssid(req, cmd->direct_scan, &ssid_bitmap, false);

	cmd->schedule[0].delay = cpu_to_le16(req->interval / MSEC_PER_SEC);
	cmd->schedule[0].iterations = IWL_FAST_SCHED_SCAN_ITERATIONS;
	cmd->schedule[0].full_scan_mul = 1;

	cmd->schedule[1].delay = cpu_to_le16(req->interval / MSEC_PER_SEC);
	cmd->schedule[1].iterations = 0xff;
	cmd->schedule[1].full_scan_mul = IWL_FULL_SCAN_MULTIPLIER;

	iwl_mvm_lmac_scan_cfg_channels(mvm, req->channels, req->n_channels,
				       ssid_bitmap, cmd);

	iwl_mvm_build_unified_scan_probe(mvm, vif, ies, cmd);

	ret = iwl_mvm_send_cmd(mvm, &hcmd);
	if (!ret) {
		IWL_DEBUG_SCAN(mvm,
			       "Sched scan request was sent successfully\n");
	} else {
		/*
		 * If the scan failed, it usually means that the FW was unable
		 * to allocate the time events. Warn on it, but maybe we
		 * should try to send the command again with different params.
		 */
		IWL_ERR(mvm, "Sched scan failed! ret %d\n", ret);
		mvm->scan_status = IWL_MVM_SCAN_NONE;
		ret = -EIO;
	}
	return ret;
}


int iwl_mvm_cancel_scan(struct iwl_mvm *mvm)
{
	if (mvm->fw->ucode_capa.api[0] & IWL_UCODE_TLV_API_LMAC_SCAN)
		return iwl_mvm_scan_offload_stop(mvm, true);
	return iwl_mvm_cancel_regular_scan(mvm);
}<|MERGE_RESOLUTION|>--- conflicted
+++ resolved
@@ -711,22 +711,6 @@
 				  u32 ssid_bitmap,
 				  struct iwl_mvm_scan_params *params)
 {
-<<<<<<< HEAD
-	int i, index = 0;
-
-	for (i = 0; i < req->n_channels; i++) {
-		struct ieee80211_channel *chan = req->channels[i];
-
-		if (chan->band != band)
-			continue;
-
-		index = *head;
-		(*head)++;
-
-		channels->channel_number[index] = cpu_to_le16(chan->hw_value);
-		channels->dwell_time[index][0] = params->dwell[band].active;
-		channels->dwell_time[index][1] = params->dwell[band].passive;
-=======
 	u32 n_channels = mvm->fw->ucode_capa.n_scan_channels;
 	__le32 *type = (__le32 *)channels_buffer;
 	__le16 *channel_number = (__le16 *)(type + n_channels);
@@ -748,23 +732,11 @@
 		channel_number[index] = cpu_to_le16(chan->hw_value);
 		active_dwell[index] = params->dwell[band].active;
 		passive_dwell[index] = params->dwell[band].passive;
->>>>>>> bfe01a5b
 
 		iter_count[index] = cpu_to_le16(1);
 		iter_interval[index] = 0;
 
 		if (!(chan->flags & IEEE80211_CHAN_NO_IR))
-<<<<<<< HEAD
-			channels->type[index] |=
-				cpu_to_le32(IWL_SCAN_OFFLOAD_CHANNEL_ACTIVE);
-
-		channels->type[index] |=
-				cpu_to_le32(IWL_SCAN_OFFLOAD_CHANNEL_FULL |
-					    IWL_SCAN_OFFLOAD_CHANNEL_PARTIAL);
-
-		if (chan->flags & IEEE80211_CHAN_NO_HT40)
-			channels->type[index] |=
-=======
 			type[index] |=
 				cpu_to_le32(IWL_SCAN_OFFLOAD_CHANNEL_ACTIVE);
 
@@ -773,7 +745,6 @@
 
 		if (chan->flags & IEEE80211_CHAN_NO_HT40)
 			type[index] |=
->>>>>>> bfe01a5b
 				cpu_to_le32(IWL_SCAN_OFFLOAD_CHANNEL_NARROW);
 
 		/* scan for all SSIDs from req->ssids */
@@ -826,13 +797,8 @@
 		iwl_scan_offload_build_tx_cmd(mvm, vif, ies,
 					      IEEE80211_BAND_2GHZ,
 					      &scan_cfg->scan_cmd.tx_cmd[0],
-<<<<<<< HEAD
-					      scan_cfg->data);
-		iwl_build_channel_cfg(mvm, req, &scan_cfg->channel_cfg,
-=======
 					      probes);
 		iwl_build_channel_cfg(mvm, req, scan_cfg->data,
->>>>>>> bfe01a5b
 				      IEEE80211_BAND_2GHZ, &head,
 				      ssid_bitmap, &params);
 	}
@@ -842,11 +808,7 @@
 					      &scan_cfg->scan_cmd.tx_cmd[1],
 					      probes +
 						SCAN_OFFLOAD_PROBE_REQ_SIZE);
-<<<<<<< HEAD
-		iwl_build_channel_cfg(mvm, req, &scan_cfg->channel_cfg,
-=======
 		iwl_build_channel_cfg(mvm, req, scan_cfg->data,
->>>>>>> bfe01a5b
 				      IEEE80211_BAND_5GHZ, &head,
 				      ssid_bitmap, &params);
 	}
