--- conflicted
+++ resolved
@@ -51,16 +51,10 @@
 int device_property_match_string(struct device *dev,
 				 const char *propname, const char *string);
 
-<<<<<<< HEAD
-bool fwnode_device_is_available(struct fwnode_handle *fwnode);
-bool fwnode_property_present(struct fwnode_handle *fwnode, const char *propname);
-int fwnode_property_read_u8_array(struct fwnode_handle *fwnode,
-=======
 bool fwnode_device_is_available(const struct fwnode_handle *fwnode);
 bool fwnode_property_present(const struct fwnode_handle *fwnode,
 			     const char *propname);
 int fwnode_property_read_u8_array(const struct fwnode_handle *fwnode,
->>>>>>> bb176f67
 				  const char *propname, u8 *val,
 				  size_t nval);
 int fwnode_property_read_u16_array(const struct fwnode_handle *fwnode,
@@ -286,30 +280,18 @@
 void *device_get_mac_address(struct device *dev, char *addr, int alen);
 
 struct fwnode_handle *fwnode_graph_get_next_endpoint(
-<<<<<<< HEAD
-	struct fwnode_handle *fwnode, struct fwnode_handle *prev);
-struct fwnode_handle *
-fwnode_graph_get_port_parent(struct fwnode_handle *fwnode);
-=======
 	const struct fwnode_handle *fwnode, struct fwnode_handle *prev);
 struct fwnode_handle *
 fwnode_graph_get_port_parent(const struct fwnode_handle *fwnode);
->>>>>>> bb176f67
 struct fwnode_handle *fwnode_graph_get_remote_port_parent(
 	const struct fwnode_handle *fwnode);
 struct fwnode_handle *fwnode_graph_get_remote_port(
 	const struct fwnode_handle *fwnode);
 struct fwnode_handle *fwnode_graph_get_remote_endpoint(
-<<<<<<< HEAD
-	struct fwnode_handle *fwnode);
-struct fwnode_handle *fwnode_graph_get_remote_node(struct fwnode_handle *fwnode,
-						   u32 port, u32 endpoint);
-=======
 	const struct fwnode_handle *fwnode);
 struct fwnode_handle *
 fwnode_graph_get_remote_node(const struct fwnode_handle *fwnode, u32 port,
 			     u32 endpoint);
->>>>>>> bb176f67
 
 int fwnode_graph_parse_endpoint(const struct fwnode_handle *fwnode,
 				struct fwnode_endpoint *endpoint);
