--- conflicted
+++ resolved
@@ -153,13 +153,10 @@
 		rename_mask |= FS_ISDIR;
 	}
 
-<<<<<<< HEAD
-=======
 	/* Event with information about both old and new parent+name */
 	fsnotify_name(rename_mask, moved, FSNOTIFY_EVENT_DENTRY,
 		      old_dir, old_name, 0);
 
->>>>>>> 754e0b0e
 	fsnotify_name(old_dir_mask, source, FSNOTIFY_EVENT_INODE,
 		      old_dir, old_name, fs_cookie);
 	fsnotify_name(new_dir_mask, source, FSNOTIFY_EVENT_INODE,
@@ -225,8 +222,6 @@
 
 	fsnotify_name(FS_CREATE, inode, FSNOTIFY_EVENT_INODE,
 		      dir, &new_dentry->d_name, 0);
-<<<<<<< HEAD
-=======
 }
 
 /*
@@ -264,7 +259,6 @@
 	d_delete(dentry);
 	fsnotify_delete(dir, inode, dentry);
 	iput(inode);
->>>>>>> 754e0b0e
 }
 
 /*
