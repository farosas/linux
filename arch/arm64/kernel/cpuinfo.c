--- conflicted
+++ resolved
@@ -98,7 +98,6 @@
 	[KERNEL_HWCAP_AFP]		= "afp",
 	[KERNEL_HWCAP_RPRES]		= "rpres",
 	[KERNEL_HWCAP_MTE3]		= "mte3",
-<<<<<<< HEAD
 	[KERNEL_HWCAP_SME]		= "sme",
 	[KERNEL_HWCAP_SME_I16I64]	= "smei16i64",
 	[KERNEL_HWCAP_SME_F64F64]	= "smef64f64",
@@ -107,9 +106,7 @@
 	[KERNEL_HWCAP_SME_B16F32]	= "smeb16f32",
 	[KERNEL_HWCAP_SME_F32F32]	= "smef32f32",
 	[KERNEL_HWCAP_SME_FA64]		= "smefa64",
-=======
 	[KERNEL_HWCAP_WFXT]		= "wfxt",
->>>>>>> 06e0b802
 };
 
 #ifdef CONFIG_COMPAT
