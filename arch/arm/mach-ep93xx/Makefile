--- conflicted
+++ resolved
@@ -1,11 +1,7 @@
 #
 # Makefile for the linux kernel.
 #
-<<<<<<< HEAD
-obj-y			:= core.o clock.o dma-m2p.o
-=======
-obj-y			:= core.o clock.o gpio.o
->>>>>>> 22a85e4c
+obj-y			:= core.o clock.o
 obj-m			:=
 obj-n			:=
 obj-			:=
