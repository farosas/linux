--- conflicted
+++ resolved
@@ -78,11 +78,6 @@
 			dma-ranges =
 			<0x02000000 0 0x00000000 0x00000000 0 0x04000000>;
 
-<<<<<<< HEAD
-			#interrupt-cells = <1>;
-			interrupt-map-mask = <0xf800 0 0 7>;
-=======
->>>>>>> df0cc57e
 			/* Each unique DTS using PCI must specify the swizzling */
 		};
 
