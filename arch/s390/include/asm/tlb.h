--- conflicted
+++ resolved
@@ -151,11 +151,7 @@
 static inline void p4d_free_tlb(struct mmu_gather *tlb, p4d_t *p4d,
 				unsigned long address)
 {
-<<<<<<< HEAD
-	if (tlb->mm->context.asce_limit <= (1UL << 53))
-=======
 	if (tlb->mm->context.asce_limit <= _REGION1_SIZE)
->>>>>>> bb176f67
 		return;
 	tlb_remove_table(tlb, p4d);
 }
