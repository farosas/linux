--- conflicted
+++ resolved
@@ -1180,10 +1180,7 @@
 	.kill_sb	= rpc_kill_sb,
 };
 MODULE_ALIAS_FS("rpc_pipefs");
-<<<<<<< HEAD
-=======
 MODULE_ALIAS("rpc_pipefs");
->>>>>>> e4aa937e
 
 static void
 init_once(void *foo)
